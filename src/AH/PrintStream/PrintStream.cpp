// https://github.com/tttapa/Arduino-PrintStream/blob/6a9e0d365be0b3d84187daa2a8a7bda8d541472e/src/PrintStream.cpp

#include "PrintStream.hpp"

// LCOV_EXCL_START

#if not defined(ARDUINO_ARCH_ESP32) && not defined(ARDUINO_ARCH_SAM) &&        \
<<<<<<< HEAD
    not defined(ARDUINO_ARCH_SAMD)
=======
    not defined(ARDUINO_API_VERSION)
>>>>>>> b21ffdc4
#define FLUSH
#endif

/* #define OCT 8 */

uint8_t formatPrintStream = DEC;
bool boolalphaPrintStream = false;
bool leadingZerosPrintStream = false;
uint8_t precisionPrintStream = 2;
char byteSeparatorPrintStream = '\0';
enum : char { LOWERCASE = 0x7F, UPPERCASE = 0x5F } casePrintStream = LOWERCASE;
bool showbasePrintStream = false;

template <class T>
Print &printIntegral(Print &printer, T i);

Print &endl(Print &printer) {
    printer.println();
#ifdef FLUSH
    printer.flush();
#endif
    return printer;
}

Print &uppercase(Print &printer) {
    casePrintStream = UPPERCASE;
    return printer;
}

Print &nouppercase(Print &printer) {
    casePrintStream = LOWERCASE;
    return printer;
}

Print &showbase(Print &printer) {
    showbasePrintStream = true;
    return printer;
}

Print &noshowbase(Print &printer) {
    showbasePrintStream = false;
    return printer;
}

Print &flush(Print &printer) {
#ifdef FLUSH
    printer.flush();
#endif
    return printer;
}

Print &hex(Print &printer) {
    formatPrintStream = HEX;
    return printer;
}

/* Print &oct(Print &printer) {
  formatPrintStream = OCT;
  return printer;
} */

Print &bin(Print &printer) {
    formatPrintStream = BIN;
    return printer;
}

Print &dec(Print &printer) {
    formatPrintStream = DEC;
    return printer;
}

Print &boolalpha(Print &printer) {
    boolalphaPrintStream = true;
    return printer;
}
Print &noboolalpha(Print &printer) {
    boolalphaPrintStream = false;
    return printer;
}

Print &leadingzeros(Print &printer) {
    leadingZerosPrintStream = true;
    return printer;
}
Print &noleadingzeros(Print &printer) {
    leadingZerosPrintStream = false;
    return printer;
}
Print &operator<<(Print &printer, const __FlashStringHelper *s) {
    printer.print(s);
    return printer;
}
#ifdef ARDUINO
Print &operator<<(Print &printer, const String &s) {
    printer.print(s);
    return printer;
}
#endif
Print &operator<<(Print &printer, const char s[]) {
    printer.print(s);
    return printer;
}
Print &operator<<(Print &printer, char c) {
    printer.print(c);
    return printer;
}
Print &operator<<(Print &printer, unsigned char i) {
    return printIntegral(printer, i);
}
Print &operator<<(Print &printer, int i) { return printIntegral(printer, i); }
Print &operator<<(Print &printer, unsigned int i) {
    return printIntegral(printer, i);
}
Print &operator<<(Print &printer, int8_t i) {
    return printIntegral(printer, i);
}
Print &operator<<(Print &printer, long i) { return printIntegral(printer, i); }
Print &operator<<(Print &printer, unsigned long i) {
    return printIntegral(printer, i);
}
Print &operator<<(Print &printer, double d) {
    printer.print(d, precisionPrintStream);
    return printer;
}
Print &operator<<(Print &printer, const Printable &p) {
    printer.print(p);
    return printer;
}
Print &operator<<(Print &printer, bool b) {
    if (boolalphaPrintStream)
        printer.print(b ? F("true") : F("false"));
    else
        printer.print(b);
    return printer;
}

template <class T>
Print &printIntegral(Print &printer, T i) {
    switch (formatPrintStream) {
        case DEC: printer.print(i); break;
        case HEX: printHex(printer, i); break;
        case BIN: printBin(printer, i); break;
        /* case OCT:
        printOct(printer, i);  
        break; */
        default: break;
    }
    return printer;
}

Print &operator<<(Print &printer, manipulator pf) { return pf(printer); }

Setbase setbase(uint8_t base) { return {base}; }
Print &operator<<(Print &printer, Setbase f) {
    formatPrintStream = f.M_base;
    return printer;
}

Setbytesep setbytesep(char bytesep) { return {bytesep}; }
Print &operator<<(Print &printer, Setbytesep f) {
    byteSeparatorPrintStream = f.M_bytesep;
    return printer;
}

Setprecision setprecision(int n) { return {n}; }
Print &operator<<(Print &printer, Setprecision f) {
    precisionPrintStream = f.M_n;
    return printer;
}

static char nibble_to_hex(
    uint8_t nibble) { // convert a 4-bit nibble to a hexadecimal character
    nibble &= 0xF;
    return nibble > 9 ? nibble - 10 + ('a' & casePrintStream) : nibble + '0';
}

#if __BYTE_ORDER != __LITTLE_ENDIAN
#error "Byte order not supported"
#endif

template <class T>
void printHex(Print &printer, T val) {
    if (showbasePrintStream)
        printer.print("0x");
    bool nonZero = false;
    for (int i = sizeof(val) - 1; i >= 0; i--) {
        uint8_t currByte = ((uint8_t *)&val)[i];
        if (currByte != 0 || i == 0)
            nonZero = true;
        if (leadingZerosPrintStream || nonZero) {
            printer.print(nibble_to_hex(currByte >> 4));
            printer.print(nibble_to_hex(currByte));
            if (byteSeparatorPrintStream && i)
                printer.print(byteSeparatorPrintStream);
        }
    }
}

template <class T>
void printBin(Print &printer, T val) {
    if (showbasePrintStream)
        printer.print("0b");
    bool nonZero = false;
    for (int i = sizeof(val) - 1; i >= 0; i--) {
        uint8_t currByte = ((uint8_t *)&val)[i];
        for (int j = 7; j >= 0; j--) {
            uint8_t currBit = currByte & 0x80;
            if (currBit != 0 || (i == 0 && j == 0))
                nonZero = true;
            if (leadingZerosPrintStream || nonZero)
                printer.print(currBit ? '1' : '0');
            currByte <<= 1;
        }
        if (byteSeparatorPrintStream && i &&
            (leadingZerosPrintStream || nonZero))
            printer.print(byteSeparatorPrintStream);
    }
}

/* template <class T>
void printOct(Print &printer, T val)
{
    ; // TODO
} */

// LCOV_EXCL_STOP<|MERGE_RESOLUTION|>--- conflicted
+++ resolved
@@ -5,11 +5,7 @@
 // LCOV_EXCL_START
 
 #if not defined(ARDUINO_ARCH_ESP32) && not defined(ARDUINO_ARCH_SAM) &&        \
-<<<<<<< HEAD
-    not defined(ARDUINO_ARCH_SAMD)
-=======
     not defined(ARDUINO_API_VERSION)
->>>>>>> b21ffdc4
 #define FLUSH
 #endif
 
