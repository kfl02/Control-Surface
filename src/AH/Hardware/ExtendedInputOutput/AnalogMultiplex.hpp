/* ✔ */

#pragma once

#include <AH/Settings/Warnings.hpp>
AH_DIAGNOSTIC_WERROR() // Enable errors on warnings

#include "ExtendedInputOutput.hpp"
#include "StaticSizeExtendedIOElement.hpp"
#include <AH/Containers/Array.hpp>
#include <stdlib.h>

BEGIN_AH_NAMESPACE

/**
 * @brief   A class for reading multiplexed analog inputs.
 *          Supports 74HC4067, 74HC4051, etc.
 * 
 * You can use many multiplexers on the same address lines if each of the 
 * multiplexers has a different enable line.
 * 
 * @tparam  N 
 *          The number of address lines.
 * 
 * @ingroup AH_ExtIO
 */
template <uint8_t N>
class AnalogMultiplex : public StaticSizeExtendedIOElement<1 << N> {
  public:
    /**
     * @brief   Create a new AnalogMultiplex object on the given pins.
     * 
     * @param   analogPin
     *          The analog input pin connected to the output of the multiplexer.
     * @param   addressPins
     *          An array of the pins connected to the address lines of the
     *          multiplexer. (Labeled S0, S1, S2 ... in the datasheet.)
     * @param   enablePin
     *          The digital output pin connected to the enable pin of the
     *          multiplexer. (Labeled Ē in the datasheet.)  
     *          If you don't need the enable pin, you can use NO_PIN, which is 
     *          the default.
     */
    AnalogMultiplex(pin_t analogPin, const Array<pin_t, N> &addressPins,
                    pin_t enablePin = NO_PIN)
        : analogPin(analogPin), addressPins(addressPins), enablePin(enablePin) {
    }

    /**
     * @brief   Set the pin mode of the analog input pin.  
     *          This allows you to enable the internal pull-up resistor, for
     *          use with buttons or open-collector outputs.
     * 
     * @note    This applies to all pins of this multiplexer.  
     *          This affects all pins of the multiplexer, because it has only
     *          a single common pin.  
     * 
     * @param   pin
     *          (Unused)
     * @param   mode
     *          The new mode of the input pin: 
     *          either INPUT or INPUT_PULLUP.
     */
    void pinMode(pin_t pin, PinMode_t mode) override;

    /**
     * @copydoc pinMode
     */
    void pinModeBuffered(pin_t pin, PinMode_t mode) override;

    /**
     * @brief   The digitalWrite function is not implemented because writing an
     *          output to a multiplexer is not useful.
     */
    void digitalWrite(pin_t, PinStatus_t) override // LCOV_EXCL_LINE
        __attribute__((deprecated)) {}             // LCOV_EXCL_LINE

    /**
     * @copydoc digitalWrite
     */
    void digitalWriteBuffered(pin_t, PinStatus_t) override // LCOV_EXCL_LINE
        __attribute__((deprecated)) {}                     // LCOV_EXCL_LINE

    /**
     * @brief   Read the digital state of the given input.
     * 
     * @param   pin
     *          The multiplexer's pin number to read from.
     */
    PinStatus_t digitalRead(pin_t pin) override;

    /**
     * @copydoc digitalRead
     */
    PinStatus_t digitalReadBuffered(pin_t pin) override;

    /**
     * @brief   Read the analog value of the given input.
     * 
     * @param   pin
     *          The multiplexer's pin number to read from.
     */
    analog_t analogRead(pin_t pin) override;

    /**
     * @copydoc analogRead
     */
    analog_t analogReadBuffered(pin_t pin) override;

    /**
     * @brief   The analogWrite function is not implemented because writing an
     *          output to a multiplexer is not useful.
     */
    void analogWrite(pin_t, analog_t) override // LCOV_EXCL_LINE
        __attribute__((deprecated)) {}         // LCOV_EXCL_LINE

    /**
     * @copydoc analogWrite
     */
    void analogWriteBuffered(pin_t, analog_t) override // LCOV_EXCL_LINE
        __attribute__((deprecated)) {}                 // LCOV_EXCL_LINE

    /**
     * @brief   Initialize the multiplexer: set the pin mode of the address pins
     *          and the enable pin to output mode.
     */
    void begin() override;

    /**
     * @brief   No periodic updating of the state is necessary, all actions are 
     *          carried out when the user calls analogRead or digitalRead.
     */
    void updateBufferedOutputs() override {} // LCOV_EXCL_LINE

    /**
     * @brief   No periodic updating of the state is necessary, all actions are 
     *          carried out when the user calls analogRead or digitalRead.
     */
    void updateBufferedInputs() override {} // LCOV_EXCL_LINE

    /**
     * @brief   Specify whether to discard the first analog reading after 
     *          changing the address lines (enabled by default).
     */
    void discardFirstReading(bool discardFirstReading_) {
        this->discardFirstReading_ = discardFirstReading_;
    }

  private:
    const pin_t analogPin;
    const Array<pin_t, N> addressPins;
    const pin_t enablePin;
    bool discardFirstReading_ = true;

    /**
     * @brief   Write the pin number/address to the address pins of the 
     *          multiplexer.
     * 
     * @param   address
     *          The address to select.
     */
    void setMuxAddress(uint8_t address);

    /**
     * @brief   Select the correct address and enable the multiplexer.
     * 
     * @param   address
     *          The address to select.
     */
    void prepareReading(uint8_t address);

    /**
     * @brief   Disable the multiplexer.
     */
    void afterReading();

    // The enable pin is active low.
    constexpr static auto MUX_ENABLED = LOW;
    constexpr static auto MUX_DISABLED = HIGH;
};

/**
 * @brief   An alias for AnalogMultiplex<4> to use with CD74HC4067 analog 
 *          multiplexers.
 * 
 * @ingroup AH_ExtIO
 */
using CD74HC4067 = AnalogMultiplex<4>;

/**
 * @brief   An alias for AnalogMultiplex<3> to use with CD74HC4051 analog 
 *          multiplexers.
 * 
 * @ingroup AH_ExtIO
 */
using CD74HC4051 = AnalogMultiplex<3>;

// -------------------------------------------------------------------------- //

template <uint8_t N>
void AnalogMultiplex<N>::pinMode(pin_t, PinMode_t mode) {
    ExtIO::pinMode(analogPin, mode);
}

template <uint8_t N>
void AnalogMultiplex<N>::pinModeBuffered(pin_t, PinMode_t mode) {
    AnalogMultiplex<N>::pinMode(analogPin, mode);
}

template <uint8_t N>
PinStatus_t AnalogMultiplex<N>::digitalRead(pin_t pin) {
    prepareReading(pin);
    PinStatus_t result = ExtIO::digitalRead(analogPin);
    afterReading();
    return result;
}

template <uint8_t N>
PinStatus_t AnalogMultiplex<N>::digitalReadBuffered(pin_t pin) {
    return AnalogMultiplex<N>::digitalRead(pin);
}

template <uint8_t N>
analog_t AnalogMultiplex<N>::analogRead(pin_t pin) {
    prepareReading(pin);
    if (discardFirstReading_)
        (void)ExtIO::analogRead(analogPin); // Discard first reading
    analog_t result = ExtIO::analogRead(analogPin);
    afterReading();
    return result;
}

template <uint8_t N>
analog_t AnalogMultiplex<N>::analogReadBuffered(pin_t pin) {
    return AnalogMultiplex<N>::analogRead(pin);
}

template <uint8_t N>
void AnalogMultiplex<N>::begin() {
    for (const pin_t &addressPin : addressPins)
        ExtIO::pinMode(addressPin, OUTPUT);
    if (enablePin != NO_PIN) {
        ExtIO::pinMode(enablePin, OUTPUT);
        ExtIO::digitalWrite(enablePin, MUX_DISABLED);
    }
}

template <uint8_t N>
void AnalogMultiplex<N>::setMuxAddress(uint8_t address) {
    uint8_t mask = 1;
    for (const pin_t &addressPin : addressPins) {
        ExtIO::digitalWrite(addressPin, (address & mask) != 0 ? HIGH : LOW);
        mask <<= 1;
    }
<<<<<<< HEAD
#if !defined(__AVR__) && defined(ARDUINO)
    delayMicroseconds(5);
=======
#if !defined(__AVR__) && !defined(__x86_64__)
    delayMicroseconds(1);
>>>>>>> d3769726
#endif
}

template <uint8_t N>
void AnalogMultiplex<N>::prepareReading(uint8_t address) {
    setMuxAddress(address);
    if (enablePin != NO_PIN)
        ExtIO::digitalWrite(enablePin, MUX_ENABLED);
}

template <uint8_t N>
void AnalogMultiplex<N>::afterReading() {
    if (enablePin != NO_PIN)
        ExtIO::digitalWrite(enablePin, MUX_DISABLED);
}

END_AH_NAMESPACE

AH_DIAGNOSTIC_POP()<|MERGE_RESOLUTION|>--- conflicted
+++ resolved
@@ -252,13 +252,8 @@
         ExtIO::digitalWrite(addressPin, (address & mask) != 0 ? HIGH : LOW);
         mask <<= 1;
     }
-<<<<<<< HEAD
-#if !defined(__AVR__) && defined(ARDUINO)
-    delayMicroseconds(5);
-=======
 #if !defined(__AVR__) && !defined(__x86_64__)
     delayMicroseconds(1);
->>>>>>> d3769726
 #endif
 }
 
