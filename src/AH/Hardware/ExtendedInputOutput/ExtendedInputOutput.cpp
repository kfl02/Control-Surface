--- conflicted
+++ resolved
@@ -34,10 +34,6 @@
 }
 
 void pinMode(pin_t pin, uint8_t mode) {
-<<<<<<< HEAD
-    // DEBUGFN(DEBUGVAR(pin) << '\t' << DEBUGVAR(mode));
-=======
->>>>>>> 8fd8851e
     if (pin == NO_PIN)
         return;
     else if (pin < NUM_DIGITAL_PINS + NUM_ANALOG_INPUTS) {
@@ -50,10 +46,6 @@
 void pinMode(int pin, uint8_t mode) { pinMode((pin_t)pin, mode); }
 
 void digitalWrite(pin_t pin, uint8_t val) {
-<<<<<<< HEAD
-    // DEBUGFN(DEBUGVAR(pin) << '\t' << DEBUGVAR(val));
-=======
->>>>>>> 8fd8851e
     if (pin == NO_PIN)
         return;
     else if (pin < NUM_DIGITAL_PINS + NUM_ANALOG_INPUTS) {
@@ -109,11 +101,7 @@
 analog_t analogRead(int pin) { return analogRead((pin_t)pin); }
 
 void analogWrite(pin_t pin, analog_t val) {
-<<<<<<< HEAD
-    // DEBUGFN(DEBUGVAR(pin) << '\t' << DEBUGVAR(val));
-=======
     // DEBUGFN(NAMEDVALUE(pin) << '\t' << NAMEDVALUE(val));
->>>>>>> 8fd8851e
     if (pin == NO_PIN)
         return;
     else if (pin < NUM_DIGITAL_PINS + NUM_ANALOG_INPUTS) {
