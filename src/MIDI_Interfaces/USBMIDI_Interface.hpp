--- conflicted
+++ resolved
@@ -34,11 +34,7 @@
  * connected to the Serial to USB chip. This can be used with custom 
  * MIDI over USB firmware for the Serial to USB chip.
  * 
-<<<<<<< HEAD
- * @note    See @ref md_pages_MIDI_over_USB for more information.
-=======
  * @note    See @ref md_pages_MIDI-over-USB for more information.
->>>>>>> 14d8ae5d
  * 
  * @ingroup MIDIInterfaces
  */
@@ -142,11 +138,7 @@
  * @brief   A class for MIDI interfaces sending MIDI messages over a USB MIDI
  *          connection.
  * 
-<<<<<<< HEAD
- * @note    See @ref md_pages_MIDI_over_USB for more information.
-=======
  * @note    See @ref md_pages_MIDI-over-USB for more information.
->>>>>>> 14d8ae5d
  * 
  * @ingroup MIDIInterfaces
  */
