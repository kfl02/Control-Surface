#pragma once

#include <Banks/BankableMIDIInput.hpp>
#include <MIDI_Inputs/MIDIInputElementCC.hpp>
#include <MIDI_Inputs/MIDIInputElementNote.hpp>

BEGIN_CS_NAMESPACE

class INoteCCValue {
  protected:
    INoteCCValue(uint8_t rangeLength) : rangeLength{rangeLength} {}

  public:
    uint8_t length() const { return rangeLength; }
    virtual uint8_t getValue(uint8_t index) const = 0;
    uint8_t getValue() const { return getValue(0); }

  private:
    uint8_t rangeLength;
};

class NoteCCRangeEmptyCallback {
  public:
    void begin(const INoteCCValue &) {}
    void update(const INoteCCValue &, uint8_t) {}
    void updateAll(const INoteCCValue &) {}
};

struct SimpleNoteCCValueCallback {
  protected:
    SimpleNoteCCValueCallback() = default;

  public:
    virtual void begin(const INoteCCValue &) {}
    virtual void update(const INoteCCValue &, uint8_t) = 0;
    virtual void updateAll(const INoteCCValue &noteccval) {
        for (uint8_t i = 0; i < noteccval.length(); ++i)
            update(noteccval, i);
    }
};

// -------------------------------------------------------------------------- //

template <class MIDIInput_t, uint8_t RangeLen, uint8_t NumBanks, class Callback>
class NoteCCRange : public MIDIInput_t, public INoteCCValue {
  public:
    NoteCCRange(MIDICNChannelAddress address, const Callback &callback)
<<<<<<< HEAD
        : MIDIInput_t{address}, callback(callback) {}
=======
        : MIDIInput_t{address}, INoteCCValue{RangeLen}, callback{callback} {}
>>>>>>> ce3e9562

    /// @todo   check index bounds
    uint8_t getValue(uint8_t index) const override {
        return values[getSelection()][index];
    }
    using INoteCCValue::getValue;

    /// Initialize
    void begin() override { callback.begin(*this); }
    /// Reset all values to zero
    void reset() override {
<<<<<<< HEAD
        values = {{}};
        callback.update(*this);
=======
        values = {};
        callback.updateAll(*this);
>>>>>>> ce3e9562
    }

  private:
    bool updateImpl(const ChannelMessageMatcher &midimsg,
                    const MIDICNChannelAddress &target) override {
        uint8_t bankIndex = this->getBankIndex(target);
        uint8_t rangeIndex = this->getRangeIndex(target);
        uint8_t value = getValueFromMIDIMessage(midimsg);
        values[bankIndex][rangeIndex] = value;
        if (bankIndex == this->getSelection())
            callback.update(*this, rangeIndex);
        return true;
    }

    static uint8_t
    getValueFromMIDIMessage(const ChannelMessageMatcher &midimsg) {
        return midimsg.type == NOTE_OFF ? 0 : midimsg.data2;
    }

    /// Get the active bank selection
    virtual uint8_t getSelection() const { return 0; }

    /// Get the bank index from a MIDI address
    virtual setting_t getBankIndex(MIDICNChannelAddress target) const {
        (void)target;
        return 0;
    }

    virtual uint8_t getRangeIndex(MIDICNChannelAddress target) const {
        return target.getAddress() - this->address.getAddress();
    }

    Array<Array<uint8_t, RangeLen>, NumBanks> values = {{}};

  public:
    Callback callback;
    constexpr static uint8_t length() { return RangeLen; }
};

// -------------------------------------------------------------------------- //

template <class MIDIInput_t, uint8_t RangeLen,
          class Callback = NoteCCRangeEmptyCallback>
class GenericNoteCCRange
    : public NoteCCRange<MIDIInput_t, RangeLen, 1, Callback> {
  public:
    GenericNoteCCRange(MIDICNChannelAddress address, const Callback &callback)
        : NoteCCRange<MIDIInput_t, RangeLen, 1, Callback>{address, callback} {}

  private:
    /// Check if the address of the incoming MIDI message is within the range
    /// of addresses of this element.
    bool match(const MIDICNChannelAddress &target) const override {
        return MIDICNChannelAddress::matchAddressInRange( //
            target, this->address, RangeLen);
    }
};

/**
 * @brief   MIDI Input Element that listens to a range of notes.
 * 
 * @ingroup MIDIInputElements
 * @tparam  RangeLen 
 *          The length of the range of notes to listen to.
 */
template <uint8_t RangeLen>
class NoteRange : public GenericNoteCCRange<MIDIInputElementNote, RangeLen> {
  public:
    NoteRange(MIDICNChannelAddress address)
        : GenericNoteCCRange<MIDIInputElementNote, RangeLen>{address, {}} {}
};

class NoteValue : public GenericNoteCCRange<MIDIInputElementNote, 1> {
  public:
    NoteValue(MIDICNChannelAddress address)
        : GenericNoteCCRange<MIDIInputElementNote, 1>{address, {}} {}
};
using MIDINote[[deprecated("Use NoteValue instead")]] = NoteValue;

template <uint8_t RangeLen>
class CCRange : public GenericNoteCCRange<MIDIInputElementCC, RangeLen> {
  public:
    CCRange(MIDICNChannelAddress address)
        : GenericNoteCCRange<MIDIInputElementCC, RangeLen>{address, {}} {}
};

class CCValue : public GenericNoteCCRange<MIDIInputElementCC, 1> {
  public:
    CCValue(MIDICNChannelAddress address)
        : GenericNoteCCRange<MIDIInputElementCC, 1>{address, {}} {}
};

// -------------------------------------------------------------------------- //

namespace Bankable {

/// @tparam RangeLen
///         The length of the range.
/// @tparam NumBanks
///         The size of the bank.
template <class MIDIInput_t, uint8_t RangeLen, uint8_t NumBanks,
          class Callback = NoteCCRangeEmptyCallback>
class GenericNoteCCRange
    : public NoteCCRange<MIDIInput_t, RangeLen, NumBanks, Callback>,
      public BankableMIDIInput<NumBanks> {
  public:
    GenericNoteCCRange(BankConfig<NumBanks> config,
                       MIDICNChannelAddress address,
                       const Callback &callback)
        : NoteCCRange<MIDIInput_t, RangeLen, NumBanks, Callback>{
            address,
            callback,
        }, BankableMIDIInput<NumBanks>{config} {}

  private:
    /// Check if the address of the incoming MIDI message is within the range
    /// of addresses and in one of the banks of this element.
    bool match(const MIDICNChannelAddress &target) const override {
        return BankableMIDIInput<NumBanks>::matchBankableAddressInRange(
            target, this->address, RangeLen);
    }

    setting_t getSelection() const override {
        return BankableMIDIInput<NumBanks>::getSelection();
    };

    uint8_t getBankIndex(MIDICNChannelAddress target) const override {
        return BankableMIDIInput<NumBanks>::getBankIndex(target, this->address);
    }

    uint8_t getRangeIndex(MIDICNChannelAddress target) const override {
        return BankableMIDIInput<NumBanks>::getRangeIndex(target,
                                                          this->address);
    }

    void onBankSettingChange() override { this->callback.updateAll(*this); }
};

template <uint8_t RangeLen, uint8_t NumBanks>
class NoteRange
    : public GenericNoteCCRange<MIDIInputElementNote, RangeLen, NumBanks> {
  public:
    NoteRange(BankConfig<NumBanks> config, MIDICNChannelAddress address)
        : GenericNoteCCRange<MIDIInputElementNote, RangeLen, NumBanks>{
              config, address, {}} {}
};

template <uint8_t NumBanks>
class NoteValue : public GenericNoteCCRange<MIDIInputElementNote, 1, NumBanks> {
  public:
    NoteValue(BankConfig<NumBanks> config, MIDICNChannelAddress address)
        : GenericNoteCCRange<MIDIInputElementNote, 1, NumBanks>{
              config, address, {}} {}
};
template <uint8_t NumBanks>
using MIDINote[[deprecated("Use NoteValue instead")]] = NoteValue<NumBanks>;

template <uint8_t RangeLen, uint8_t NumBanks>
class CCRange
    : public GenericNoteCCRange<MIDIInputElementCC, RangeLen, NumBanks> {
  public:
    CCRange(BankConfig<NumBanks> config, MIDICNChannelAddress address)
        : GenericNoteCCRange<MIDIInputElementCC, RangeLen, NumBanks>{
              config, address, {}} {}
};

template <uint8_t NumBanks>
class CCValue : public GenericNoteCCRange<MIDIInputElementCC, 1, NumBanks> {
  public:
    CCValue(BankConfig<NumBanks> config, MIDICNChannelAddress address)
        : GenericNoteCCRange<MIDIInputElementCC, 1, NumBanks>{
              config, address, {}} {}
};

} // namespace Bankable

END_CS_NAMESPACE<|MERGE_RESOLUTION|>--- conflicted
+++ resolved
@@ -45,11 +45,7 @@
 class NoteCCRange : public MIDIInput_t, public INoteCCValue {
   public:
     NoteCCRange(MIDICNChannelAddress address, const Callback &callback)
-<<<<<<< HEAD
-        : MIDIInput_t{address}, callback(callback) {}
-=======
-        : MIDIInput_t{address}, INoteCCValue{RangeLen}, callback{callback} {}
->>>>>>> ce3e9562
+        : MIDIInput_t{address}, INoteCCValue{RangeLen}, callback(callback) {}
 
     /// @todo   check index bounds
     uint8_t getValue(uint8_t index) const override {
@@ -61,13 +57,8 @@
     void begin() override { callback.begin(*this); }
     /// Reset all values to zero
     void reset() override {
-<<<<<<< HEAD
         values = {{}};
-        callback.update(*this);
-=======
-        values = {};
         callback.updateAll(*this);
->>>>>>> ce3e9562
     }
 
   private:
