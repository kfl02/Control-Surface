#include "SerialMIDI_Parser.hpp"

BEGIN_CS_NAMESPACE

MIDIReadEvent SerialMIDI_Parser::handleRealTime(uint8_t midiByte) {
    rtmsg.message = midiByte;
    return MIDIReadEvent::REALTIME_MESSAGE;
}

MIDIReadEvent SerialMIDI_Parser::handleStatus(uint8_t midiByte) {
    // If it's a Real-Time message
    if (midiByte >= uint8_t(MIDIMessageType::TIMING_CLOCK)) {
        return handleRealTime(midiByte);
    }
<<<<<<< HEAD

    // Normal header (channel message, system exclusive, system common)
    else {
        // If a SysEx message was being received, and now we receive
        // another status byte, remember to correctly terminate the SysEx
        // message later
        bool unterminatedSysEx =
            runningHeader == uint8_t(MIDIMessageType::SYSEX_START);
=======
#endif // IGNORE_SYSEX

    // If it's a status byte (first byte of a message)
    if (isStatus(midiByte)) {
        // If it's a Real-Time message
        if (midiByte >= uint8_t(MIDIMessageType::TIMING_CLOCK)) {
            rtmsg.message = midiByte;
            return MIDIReadEvent::REALTIME_MESSAGE;
        }
        // Normal header (channel message, system exclusive, system common)
        else {
#if !IGNORE_SYSEX
            // If a SysEx message was being received, and now we receive
            // another status byte, remember to correctly terminate the SysEx
            // message later
            bool unterminatedSysEx = midimsg.header == SysExStart;
#endif // IGNORE_SYSEX
            // Save the newly received status byte
            midimsg.header = midiByte;
            // A new message starts, so we haven't received the second byte yet
            thirdByte = false;
>>>>>>> f351bffd

        // Tune Request is a special System Common message of 1 byte
        if (midiByte == uint8_t(MIDIMessageType::TUNE_REQUEST)) {
            if (unterminatedSysEx) {
                // If we were previously receiving a SysEx message, this Tune
                // Request should terminate that SysEx message first.
                // We cannot return both the SysEx message and the Tune Request
                // at the same time, so store the Tune Request for later.
                storeByte(midiByte);
            } else {
                midimsg.header = midiByte;
                midimsg.data1 = 0;
                midimsg.data2 = 0;
                runningHeader = 0;
                return MIDIReadEvent::SYSCOMMON_MESSAGE;
            }
        }

#if !IGNORE_SYSEX
        // If the new status byte terminates the SysEx message, try to finish
        // the message (if buffer size allows it)
        if (unterminatedSysEx) {
            // Check if the SysEx buffer has enough space to store the end byte
            if (!hasSysExSpace()) {
                storeByte(midiByte);
                return MIDIReadEvent::SYSEX_CHUNK;
            }

            // Enough space available in buffer, store the end byte and
            // terminate the message
            addSysExByte(uint8_t(MIDIMessageType::SYSEX_END));
            endSysEx();

            // If the previous SysEx message was terminated by the SysExStart
            // byte of next message, we have to return the previous message now
            // and remember to start the next message in the next iteration
            if (midiByte == uint8_t(MIDIMessageType::SYSEX_START)) {
                storeByte(midiByte);
                runningHeader = 0;
                return MIDIReadEvent::SYSEX_MESSAGE;
            }
<<<<<<< HEAD
        }

        // If we don't have to handle the unterminated SysEx message, and the
        // new byte is a SysExStart, reset the SysEx buffer and store the start
        // byte
        else if (midiByte == uint8_t(MIDIMessageType::SYSEX_START)) {
            startSysEx();
            addSysExByte(uint8_t(MIDIMessageType::SYSEX_START));
        }

        // Save the newly received status byte
        runningHeader = midiByte;
        // A new message starts, so we haven't received the second byte yet
        thirdByte = false;

        return unterminatedSysEx ? MIDIReadEvent::SYSEX_MESSAGE
                                 : MIDIReadEvent::NO_MESSAGE;
#else
        (void)unterminatedSysEx;
        // Save the newly received status byte
        runningHeader = midiByte;
        // A new message starts, so we haven't received the second byte yet
        thirdByte = false;

        return MIDIReadEvent::NO_MESSAGE;
=======
>>>>>>> f351bffd
#endif // IGNORE_SYSEX
    }
}

MIDIReadEvent SerialMIDI_Parser::handleData(uint8_t midiByte) {
    midimsg.header = runningHeader;

    // If this is the third byte of three (second data byte)
    if (thirdByte) {
        // If it's a channel message
        if (midimsg.hasValidChannelMessageHeader()) {
            midimsg.data2 = midiByte;
            // Next byte is either a header or the first data byte of the next
            // message, so clear the thirdByte flag
            thirdByte = false;
            return MIDIReadEvent::CHANNEL_MESSAGE;
        }
        // If it's a system common message
        else if (midimsg.hasValidSystemCommonHeader()) {
            midimsg.data2 = midiByte;
            thirdByte = false;
            runningHeader = 0;
            return MIDIReadEvent::SYSCOMMON_MESSAGE;
        } else {
            // If this happens, something's wrong with the parser logic
            ERROR(F("Unexpected third byte"), 0x3333); // LCOV_EXCL_LINE
            return MIDIReadEvent::NO_MESSAGE;          // LCOV_EXCL_LINE
        }
    }

    // If this is not the third byte of three, it's either the second byte
    // (first data byte) of a channel message, or a SysEx data byte

    // If the previous SysEx was complete, but no other headers were received
    else if (runningHeader == uint8_t(MIDIMessageType::SYSEX_END)) {
        DEBUGREF(F("Unexpected data after SysExEnd"));
        return MIDIReadEvent::NO_MESSAGE;
    }

    // If it's a channel message
    else if (midimsg.hasValidChannelMessageHeader()) {
        // If it's a channel message with two data bytes
        if (ChannelMessage(midimsg).hasTwoDataBytes()) {
            midimsg.data1 = midiByte;
            // We've received the second byte, expect the third byte next
            thirdByte = true;
            return MIDIReadEvent::NO_MESSAGE;
        }
        // If it's a channel message with one data byte
        else {
            midimsg.data1 = midiByte;
            midimsg.data2 = 0;
            // The message is finished
            return MIDIReadEvent::CHANNEL_MESSAGE;
        }
    }

    // If it's a system common message
    else if (midimsg.hasValidSystemCommonHeader()) {
        // If it's a channel message with two data bytes
        if (SysCommonMessage(midimsg).getNumberOfDataBytes() == 2) {
            midimsg.data1 = midiByte;
            // We've received the second byte, expect the third byte next
            thirdByte = true;
            return MIDIReadEvent::NO_MESSAGE;
        }
        // If it's a channel message with one data byte
        else if (SysCommonMessage(midimsg).getNumberOfDataBytes() == 1) {
            midimsg.data1 = midiByte;
            midimsg.data2 = 0;
            runningHeader = 0;
            // The message is finished
            return MIDIReadEvent::SYSCOMMON_MESSAGE;
        } else {
            DEBUGREF(F("Unexpected data byte"));
            return MIDIReadEvent::NO_MESSAGE;
        }
    }

    // Otherwise, it's not a channel message

#if !IGNORE_SYSEX
    // If we're receiving a SysEx message, it's a SysEx data byte
    else if (runningHeader == uint8_t(MIDIMessageType::SYSEX_START)) {
        // Check if the SysEx buffer has enough space to store the data
        if (!hasSysExSpace()) {
            storeByte(midiByte); // Remember to add it next time
            return MIDIReadEvent::SYSEX_CHUNK;
        }

        addSysExByte(midiByte);
        return MIDIReadEvent::NO_MESSAGE;
    }
#endif // IGNORE_SYSEX

    // We didn't receive a valid header, so we can't do anything with this data
    else {
        DEBUGREF(F("Data byte ignored"));
        return MIDIReadEvent::NO_MESSAGE;
    }
}

MIDIReadEvent SerialMIDI_Parser::feed(uint8_t midiByte) {
    // DEBUGREF(hex << NAMEDVALUE(midiByte) << dec);

    // If it's a status byte (first byte of a message)
    if (isStatus(midiByte)) {
        return handleStatus(midiByte);
    }

    // If it's a data byte
    else {
        return handleData(midiByte);
    }
}

MIDIReadEvent SerialMIDI_Parser::resume() {
    if (!hasStoredByte())
        return MIDIReadEvent::NO_MESSAGE;

    uint8_t midiByte = popStoredByte();

    // If a SysEx message was in progress
    bool receivingSysEx =
        runningHeader == uint8_t(MIDIMessageType::SYSEX_START);

    if (receivingSysEx) {
        // Reset the buffer for the next chunk
        startSysEx();
    }

    return feed(midiByte);
}

END_CS_NAMESPACE<|MERGE_RESOLUTION|>--- conflicted
+++ resolved
@@ -12,7 +12,6 @@
     if (midiByte >= uint8_t(MIDIMessageType::TIMING_CLOCK)) {
         return handleRealTime(midiByte);
     }
-<<<<<<< HEAD
 
     // Normal header (channel message, system exclusive, system common)
     else {
@@ -21,29 +20,6 @@
         // message later
         bool unterminatedSysEx =
             runningHeader == uint8_t(MIDIMessageType::SYSEX_START);
-=======
-#endif // IGNORE_SYSEX
-
-    // If it's a status byte (first byte of a message)
-    if (isStatus(midiByte)) {
-        // If it's a Real-Time message
-        if (midiByte >= uint8_t(MIDIMessageType::TIMING_CLOCK)) {
-            rtmsg.message = midiByte;
-            return MIDIReadEvent::REALTIME_MESSAGE;
-        }
-        // Normal header (channel message, system exclusive, system common)
-        else {
-#if !IGNORE_SYSEX
-            // If a SysEx message was being received, and now we receive
-            // another status byte, remember to correctly terminate the SysEx
-            // message later
-            bool unterminatedSysEx = midimsg.header == SysExStart;
-#endif // IGNORE_SYSEX
-            // Save the newly received status byte
-            midimsg.header = midiByte;
-            // A new message starts, so we haven't received the second byte yet
-            thirdByte = false;
->>>>>>> f351bffd
 
         // Tune Request is a special System Common message of 1 byte
         if (midiByte == uint8_t(MIDIMessageType::TUNE_REQUEST)) {
@@ -85,7 +61,6 @@
                 runningHeader = 0;
                 return MIDIReadEvent::SYSEX_MESSAGE;
             }
-<<<<<<< HEAD
         }
 
         // If we don't have to handle the unterminated SysEx message, and the
@@ -111,8 +86,6 @@
         thirdByte = false;
 
         return MIDIReadEvent::NO_MESSAGE;
-=======
->>>>>>> f351bffd
 #endif // IGNORE_SYSEX
     }
 }
@@ -235,6 +208,7 @@
 
     uint8_t midiByte = popStoredByte();
 
+#if !IGNORE_SYSEX
     // If a SysEx message was in progress
     bool receivingSysEx =
         runningHeader == uint8_t(MIDIMessageType::SYSEX_START);
@@ -243,6 +217,7 @@
         // Reset the buffer for the next chunk
         startSysEx();
     }
+#endif
 
     return feed(midiByte);
 }
