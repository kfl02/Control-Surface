#pragma once

#include <AH/Containers/BitArray.hpp>
#include <AH/Hardware/Button.hpp>
#include <Banks/BankableMIDIOutput.hpp>
#include <Control_Surface/Control_Surface_Class.hpp>
#include <Def/Def.hpp>
#include <MIDI_Outputs/Abstract/MIDIOutputElement.hpp>

BEGIN_CS_NAMESPACE

namespace Bankable {

/**
 * @brief   A class for momentary buttons and switches that send MIDI events.
 *
 * The button is debounced, and the button is latched (press once to enable, 
 * press again to disable) (toggle).
 *
 * @see     AH::Button
 */
template <uint8_t NumBanks, class BankAddress, class Sender>
class MIDIButtonLatched : public MIDIOutputElement {
  protected:
    /**
     * @brief   Create a new bankable MIDIButtonLatched object on the given pin
     *          and address.
     * 
     * @param   bankAddress
     *          The bankable MIDI address to send to.
     * @param   pin
     *          The digital input pin with the button connected.
     *          The internal pull-up resistor will be enabled.
     * @param   sender
     *          The MIDI sender to use.
     */
    MIDIButtonLatched(const BankAddress &bankAddress, pin_t pin,
                      const Sender &sender)
        : address{bankAddress}, button{pin}, sender{sender} {}

  public:
    void begin() override { button.begin(); }

    void update() override {
        // Lock the bank setting and get the MIDI cable number to lock
        bool unlock = address.lock();
        auto sendAddress = address.getActiveAddress();
        auto cn = sendAddress.getCableNumber();

        // Lock the MIDI cable and update the button if successful
        if (Control_Surface.try_lock_mutex(cn)) {

            if (newstate != state) {
                state = newstate;
                state ? sender.sendOn(sendAddress) // send MIDI
                      : sender.sendOff(sendAddress);
                unlock = !state; // if enabled, keep locked, if disabled, unlock
            }

            AH::Button::State buttonstate = button.update(); // read button
            if (buttonstate == AH::Button::Falling) {        // if pressed
                newstate = !state;                           // toggle the state
                state = newstate;
                state ? sender.sendOn(sendAddress) // send MIDI
                      : sender.sendOff(sendAddress);
                unlock = !state; // if enabled, keep locked, if disabled, unlock
            }

            // Unlock the MIDI cable
            Control_Surface.unlock_mutex(cn);
        }

        // Unlock the bank setting again
        if (unlock)
            address.unlock();
    }

    /// Flip the state (on → off or off → on).
    /// @note   The MIDI message is not actually sent until the next time when
    ///         `update` is called and the MIDI output is available.
    bool toggleState() {
<<<<<<< HEAD
        setState(!getNewState());
        return getNewState();
    }

    /// Get the current state.
    bool getState() const { return state; }

    /// Get the new state (that will be sent over MIDI when the MIDI output
    /// becomes available).
    bool getNewState() const { return newstate; }

    /// Set the state to the given value.
    /// @note   The MIDI message is not actually sent until the next time when
    ///         `update` is called and the MIDI output is available.
    void setState(bool state) { this->newstate = state; }

#ifdef AH_INDIVIDUAL_BUTTON_INVERT
    void invert() { button.invert(); }
#endif

    /// Get the state of the underlying button.
    AH::Button::State getButtonState() const { return button.getState(); }

  private:
    void sendState() {
=======
        bool newstate = !getState();
        setState(newstate);
        return newstate;
    }

    bool getState() const { return states.get(address.getSelection()); }

    void setState(bool state) {
        states.set(address.getSelection(), state);
>>>>>>> 8cbf9f0e
        if (state) {
            sender.sendOn(address.getActiveAddress());
        } else {
            sender.sendOff(address.getActiveAddress());
        }
    }

  private:
    BankAddress address;
    AH::Button button;
<<<<<<< HEAD
    bool state = false;
    bool newstate = false;
=======
    AH::BitArray<NumBanks> states;
>>>>>>> 8cbf9f0e

  public:
    Sender sender;
};

} // namespace Bankable

END_CS_NAMESPACE<|MERGE_RESOLUTION|>--- conflicted
+++ resolved
@@ -50,20 +50,21 @@
         // Lock the MIDI cable and update the button if successful
         if (Control_Surface.try_lock_mutex(cn)) {
 
-            if (newstate != state) {
-                state = newstate;
-                state ? sender.sendOn(sendAddress) // send MIDI
-                      : sender.sendOff(sendAddress);
-                unlock = !state; // if enabled, keep locked, if disabled, unlock
+            for (setting_t i = 0; i < NumBanks; ++i) {
+                if (newstates.get(i) != states.get(i)) {
+                    states.set(i, newstates.get(i));
+                    states.get(i) ? sender.sendOn(sendAddress) // send MIDI
+                                  : sender.sendOff(sendAddress);
+                }
             }
 
             AH::Button::State buttonstate = button.update(); // read button
             if (buttonstate == AH::Button::Falling) {        // if pressed
-                newstate = !state;                           // toggle the state
-                state = newstate;
-                state ? sender.sendOn(sendAddress) // send MIDI
-                      : sender.sendOff(sendAddress);
-                unlock = !state; // if enabled, keep locked, if disabled, unlock
+                setting_t activeBank = address.getSelection();
+                bool newstate = toggleState(activeBank);
+                states.set(activeBank, newstate);
+                newstate ? sender.sendOn(sendAddress) // send MIDI
+                         : sender.sendOff(sendAddress);
             }
 
             // Unlock the MIDI cable
@@ -78,23 +79,24 @@
     /// Flip the state (on → off or off → on).
     /// @note   The MIDI message is not actually sent until the next time when
     ///         `update` is called and the MIDI output is available.
-    bool toggleState() {
-<<<<<<< HEAD
-        setState(!getNewState());
-        return getNewState();
+    /// @return The new state.
+    bool toggleState(setting_t bank) {
+        bool newstate = !getNewState(bank);
+        setState(bank, newstate);
+        return newstate;
     }
 
     /// Get the current state.
-    bool getState() const { return state; }
+    bool getState(setting_t bank) const { return states.get(bank); }
 
     /// Get the new state (that will be sent over MIDI when the MIDI output
     /// becomes available).
-    bool getNewState() const { return newstate; }
+    bool getNewState(setting_t bank) const { return newstates.get(bank); }
 
     /// Set the state to the given value.
     /// @note   The MIDI message is not actually sent until the next time when
     ///         `update` is called and the MIDI output is available.
-    void setState(bool state) { this->newstate = state; }
+    void setState(setting_t bank, bool state) { newstates.set(bank, state); }
 
 #ifdef AH_INDIVIDUAL_BUTTON_INVERT
     void invert() { button.invert(); }
@@ -104,34 +106,10 @@
     AH::Button::State getButtonState() const { return button.getState(); }
 
   private:
-    void sendState() {
-=======
-        bool newstate = !getState();
-        setState(newstate);
-        return newstate;
-    }
-
-    bool getState() const { return states.get(address.getSelection()); }
-
-    void setState(bool state) {
-        states.set(address.getSelection(), state);
->>>>>>> 8cbf9f0e
-        if (state) {
-            sender.sendOn(address.getActiveAddress());
-        } else {
-            sender.sendOff(address.getActiveAddress());
-        }
-    }
-
-  private:
     BankAddress address;
     AH::Button button;
-<<<<<<< HEAD
-    bool state = false;
-    bool newstate = false;
-=======
     AH::BitArray<NumBanks> states;
->>>>>>> 8cbf9f0e
+    AH::BitArray<NumBanks> newstates;
 
   public:
     Sender sender;
