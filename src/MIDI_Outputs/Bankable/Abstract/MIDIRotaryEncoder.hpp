--- conflicted
+++ resolved
@@ -24,21 +24,12 @@
      *
      * @todo    Documentation
      */
-<<<<<<< HEAD
-    GenericMIDIRotaryEncoder(const BankAddress &bankAddress, Enc &&encoder,
-                             int16_t speedMultiply, uint8_t pulsesPerStep,
-                             const Sender &sender)
-        : address(bankAddress), encoder(std::forward<Enc>(encoder)),
-          speedMultiply(speedMultiply), pulsesPerStep(pulsesPerStep),
-          sender(sender) {}
-=======
     GenericMIDIRotaryEncoder(BankAddress bankAddress, Enc &&encoder,
                              int16_t multiplier, uint8_t pulsesPerStep,
                              const Sender &sender)
         : address(bankAddress), encoder(std::forward<Enc>(encoder)),
           multiplier(multiplier), pulsesPerStep(pulsesPerStep), sender(sender) {
     }
->>>>>>> 14d8ae5d
 
   public:
     void begin() override {}
@@ -47,15 +38,6 @@
         Enc_t encval = encoder.read();
         // If Enc_t is an unsigned type, integer overflow is well-defined, which
         // is what we want when Enc_t is small and expected to overflow.
-<<<<<<< HEAD
-        // However, we need it to be signed because we're interested  in the
-        // delta.
-        int16_t delta = SignedEnc_t(Enc_t(encval - deltaOffset));
-        delta = delta * speedMultiply / pulsesPerStep;
-        if (delta) {
-            sender.send(delta, address.getActiveAddress());
-            deltaOffset += Enc_t(delta * pulsesPerStep / speedMultiply);
-=======
         // However, we need it to be signed because we're interested in the
         // delta.
         Enc_t uDelta = encval - deltaOffset;
@@ -71,21 +53,15 @@
             if (scaledDelta)
                 sender.send(scaledDelta, address.getActiveAddress());
             deltaOffset += uDelta;
->>>>>>> 14d8ae5d
         }
     }
 
   private:
     BankAddress address;
     Enc encoder;
-<<<<<<< HEAD
-    int16_t speedMultiply;
-    uint8_t pulsesPerStep;
-=======
     int16_t multiplier;
     uint8_t pulsesPerStep;
     int16_t remainder = 0;
->>>>>>> 14d8ae5d
     using Enc_t = decltype(encoder.read());
     using SignedEnc_t = typename std::make_signed<Enc_t>::type;
     Enc_t deltaOffset = 0;
