#pragma once

#include <Banks/BankAddresses.hpp>
#include <Def/Def.hpp>
#include <Hardware/Button.hpp>
#include <Helpers/unique_ptr.hpp>
#include <MIDI_Constants/Chords/Chords.hpp>
#include <MIDI_Outputs/Abstract/MIDIOutputElement.hpp>

BEGIN_CS_NAMESPACE

namespace Bankable {

/**
 * @brief   An abstract class for momentary push buttons that send multiple MIDI
 *          events.
 *
 * The button is debounced.
 *
 * @see     Button
 */
template <class Sender>
class MIDIChordButton : public MIDIOutputElement {
  public:
    /**
     * @brief   Construct a new bankable MIDIChordButton.
     *
     * @param   config
     *          The bank configuration to use: the bank to add this element to,
     *          and whether to change the address, channel or cable number.
     * @param   pin
     *          The digital input pin with the button connected.
     *          The internal pull-up resistor will be enabled.
     * @param   address
     *          The address of the base note, containing the note number 
     *          [0, 127], the MIDI channel [CHANNEL_1, CHANNEL_16] and Cable 
     *          Number [0, 15].
     * @param   chord
     *          The chord to play on top of the base notes.
     * @param   sender
     *          The MIDI sender to use.
     */
    template <uint8_t N>
    MIDIChordButton(const OutputBankConfig &config, pin_t pin,
                    const MIDICNChannelAddress &address, const Chord<N> &chord,
                    const Sender &sender)
        : address{config, address}, button{pin},
          newChord(make_unique<Chord<N>>(chord)), sender{sender} {}

<<<<<<< HEAD
    void begin() final override { button.begin(); }
    void update() final override {
        Button::State state = button.update();
        MIDICNChannelAddress sendAddress = address;
=======
    void begin() override { button.begin(); }
    void update() override {
        Button::State state = button.getState();
>>>>>>> 59c19d68
        if (state == Button::Falling) {
            if (newChord)
                chord = move(newChord);
            address.lock();
            auto sendAddress = address.getActiveAddress();
            sender.sendOn(sendAddress);
            for (int8_t offset : *chord)
                sender.sendOn(sendAddress + offset);
        } else if (state == Button::Rising) {
            auto sendAddress = address.getActiveAddress();
            sender.sendOff(sendAddress);
            for (int8_t offset : *chord)
                sender.sendOff(sendAddress + offset);
            address.unlock();
        }
    }

#ifdef INDIVIDUAL_BUTTON_INVERT
    void invert() { button.invert(); }
#endif

    Button::State getButtonState() const { return button.getState(); }

    template <uint8_t N>
    void setChord(const Chord<N> &chord) {
        newChord = new Chord<N>(chord);
    }

  private:
    SingleAddress address;
    Button button;
    unique_ptr<const IChord> chord;
    unique_ptr<const IChord> newChord;

  public:
    Sender sender;
};

} // namespace Bankable

END_CS_NAMESPACE<|MERGE_RESOLUTION|>--- conflicted
+++ resolved
@@ -47,16 +47,9 @@
         : address{config, address}, button{pin},
           newChord(make_unique<Chord<N>>(chord)), sender{sender} {}
 
-<<<<<<< HEAD
-    void begin() final override { button.begin(); }
-    void update() final override {
-        Button::State state = button.update();
-        MIDICNChannelAddress sendAddress = address;
-=======
     void begin() override { button.begin(); }
     void update() override {
-        Button::State state = button.getState();
->>>>>>> 59c19d68
+        Button::State state = button.update();
         if (state == Button::Falling) {
             if (newChord)
                 chord = move(newChord);
