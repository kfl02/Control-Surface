--- conflicted
+++ resolved
@@ -1,11 +1,7 @@
 #pragma once
 
 #include <AH/STL/type_traits> // std::make_signed
-<<<<<<< HEAD
-#include <AH/STL/utility> // std::forward
-=======
 #include <AH/STL/utility>     // std::forward
->>>>>>> 14d8ae5d
 #include <Def/Def.hpp>
 #include <MIDI_Outputs/Abstract/MIDIOutputElement.hpp>
 
@@ -25,19 +21,11 @@
      * @todo    Documentation
      */
     GenericMIDIRotaryEncoder(Enc &&encoder, MIDIAddress address,
-<<<<<<< HEAD
-                             int16_t speedMultiply, uint8_t pulsesPerStep,
-                             const Sender &sender)
-        : encoder(std::forward<Enc>(encoder)), address(address),
-          speedMultiply(speedMultiply), pulsesPerStep(pulsesPerStep),
-          sender(sender) {}
-=======
                              int16_t multiplier, uint8_t pulsesPerStep,
                              const Sender &sender)
         : encoder(std::forward<Enc>(encoder)), address(address),
           multiplier(multiplier), pulsesPerStep(pulsesPerStep), sender(sender) {
     }
->>>>>>> 14d8ae5d
 
     void begin() override {}
 
@@ -45,15 +33,6 @@
         Enc_t encval = encoder.read();
         // If Enc_t is an unsigned type, integer overflow is well-defined, which
         // is what we want when Enc_t is small and expected to overflow.
-<<<<<<< HEAD
-        // However, we need it to be signed because we're interested  in the
-        // delta.
-        int16_t delta = SignedEnc_t(Enc_t(encval - deltaOffset));
-        delta = delta * speedMultiply / pulsesPerStep;
-        if (delta) {
-            sender.send(delta, address);
-            deltaOffset += Enc_t(delta * pulsesPerStep / speedMultiply);
-=======
         // However, we need it to be signed because we're interested in the
         // delta.
         Enc_t uDelta = encval - deltaOffset;
@@ -68,21 +47,15 @@
             if (scaledDelta)
                 sender.send(scaledDelta, address);
             deltaOffset += uDelta;
->>>>>>> 14d8ae5d
         }
     }
 
   private:
     Enc encoder;
     MIDIAddress address;
-<<<<<<< HEAD
-    int16_t speedMultiply;
-    uint8_t pulsesPerStep;
-=======
     int16_t multiplier;
     uint8_t pulsesPerStep;
     int16_t remainder = 0;
->>>>>>> 14d8ae5d
     using Enc_t = decltype(encoder.read());
     using SignedEnc_t = typename std::make_signed<Enc_t>::type;
     Enc_t deltaOffset = 0;
