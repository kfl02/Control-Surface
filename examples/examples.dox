/**
 * @example   "FilteredAnalog.ino"
 * 
 * FilteredAnalog
 * ==============
 *
 * This examples shows how to filter an analog input, so you can get the 
 * position of a knob or fader without noise.
 * 
 * @boards  AVR, AVR USB, Due, Nano 33, Teensy 3.x, ESP32
 * 
 * Connections
 * -----------
 * 
 * - A0: wiper of a potentiometer
 * 
 * Connect the left terminal of the potentiometer to ground, and the right one
 * to V<sub>CC</sub>.
 * 
 * Behavior
 * --------
 * 
 * - Upload the sketch to the Arduino, and open the Serial Monitor 
 *   (`CTRL+Shift+M`)
 * - When you turn the potentiometer, you should see the position of the 
 *   potentiometer being printed as a number between 0 and 1023.
 * - The analog input is filtered, so there shouldn't be any noise on the 
 *   position. If there is, check your wiring, and make sure that the resistance
 *   of the potentiometer isn't too high (10 kΩ is ideal). 
 * 
 * Mapping
 * -------
 * 
 * None.
 * 
 * Written by PieterP, 2019-10-10  
 * https://github.com/tttapa/Control-Surface
 */

/**
 * @example   "Multiple-Control-Change-Potentiometers.ino"
 * 
 * Multiple-Control-Change-Potentiometers
 * ======================================
 * 
 * This example demonstrates the use of MIDI Control Change potentiometers that
 * can be used for changing effect parameters, volumes, pan and balance
 * controls, etc. It can control almost any knob in your DAW software. 
 * This example shows how to define multiple potentiometers using an array.
 *
 * @boards  AVR, AVR USB, Due, Nano 33, Teensy 3.x
 * 
 * Connections
 * -----------
 * 
 * - A0: wiper of the first potentiometer
 * - A1: wiper of the second potentiometer
 * - ...
 * - A5: wiper of the sixth potentiometer
 * 
 * Connect the left terminal of the potentiometers to ground, and the right one
 * to V<sub>CC</sub>.
 * 
 * Behavior
 * --------
 * 
 * - When you turn a potentiometer, you should receive MIDI Control Change
 *   events, with a value between 0 and 127.
 * - The analog inputs are filtered, so there shouldn't be any noise on the 
 *   position. If there is, check your wiring, and make sure that the resistance
 *   of the potentiometers isn't too high (10 kΩ is ideal).
 * 
 * Mapping
 * -------
 * 
 * Select the Arduino as a custom MIDI controller in your DAW, and use the 
 * MIDI learn option to assign the potentiometers to a function.
 * 
 * Written by PieterP, 2019-08-13  
 * https://github.com/tttapa/Control-Surface
 */

/**
 * @example   "Pitch-Bend-Potentiometer.ino"
 * 
 * Pitch-Bend-Potentiometer
 * ========================
 * 
 * This example demonstrates the use of MIDI Pitch Bend potentiometers that
 * can be used for changing effect parameters, volumes, pan and balance
 * controls, etc. It can control almost any knob in your DAW software.
 *
 * @boards  AVR, AVR USB, Due, Nano 33, Teensy 3.x, ESP32
 * 
 * Connections
 * -----------
 * 
 * - A0: wiper of a potentiometer
 * 
 * Connect the left terminal of the potentiometer to ground, and the right one
 * to V<sub>CC</sub>.
 * 
 * Behavior
 * --------
 * 
 * - When you turn the potentiometer, you should receive MIDI Pitch Bend
 *   events on channel 1, with a value between -8192 and +8191.
 * - The analog input is filtered, so there shouldn't be any noise on the 
 *   position. If there is, check your wiring, and make sure that the resistance
 *   of the potentiometer isn't too high (10 kΩ is ideal).
 * 
 * Mapping
 * -------
 * 
 * Select the Arduino as a custom MIDI controller in your DAW, and use the 
 * MIDI learn option to assign the potentiometer to a function.
 * 
 * Written by PieterP, 2019-08-23  
 * https://github.com/tttapa/Control-Surface
 */

/**
<<<<<<< HEAD
 * @example   "Control-Change-Potentiometer.ino"
=======
 * @example   "Blink-Frequency-Buttons.ino"
 * 
 * Blink-Frequency-Buttons
 * =======================
 *
 * This examples shows how to use two push buttons to set the frequency at which
 * an LED blinks.
 * 
 * @boards  AVR, AVR USB, Nano 33, Due, Teensy 3.x, ESP8266, ESP32
 * 
 * Connections
 * -----------
 * 
 * - 2: Momentary push button (other pin to ground)
 * - 3: Momentary push button (other pin to ground)
 * 
 * The internal pull-up resistors will be enabled.
 * 
 * Behavior
 * --------
 * 
 * - If you press the first push button, the LED blinks faster.
 * - If you press the second push button, the LED blinks slower.
 * - You can press and hold one of the push buttons to change the frequency by
 *   multiple steps.
 * - If you press both buttons at the same time, the frequency is reset to the
 *   initial default frequency.
 * 
 * Written by PieterP, 2019-12-10  
 * https://github.com/tttapa/Arduino-Helpers
 */

/**
 * @example   "1.FilteredAnalog.ino"
>>>>>>> 799391cd
 * 
 * Control-Change-Potentiometer
 * ============================
 * 
 * This example demonstrates the use of MIDI Control Change potentiometers that
 * can be used for changing effect parameters, volumes, pan and balance
 * controls, etc. It can control almost any knob in your DAW software.
 *
 * @boards  AVR, AVR USB, Due, Nano 33, Teensy 3.x, ESP32
 * 
 * Connections
 * -----------
 * 
 * - A0: wiper of a potentiometer
 * 
 * Connect the left terminal of the potentiometer to ground, and the right one
 * to V<sub>CC</sub>.
 * 
 * Behavior
 * --------
 * 
 * - When you turn the potentiometer, you should receive MIDI Control Change
 *   events, with a value between 0 and 127.
 * - The analog input is filtered, so there shouldn't be any noise on the 
 *   position. If there is, check your wiring, and make sure that the resistance
 *   of the potentiometer isn't too high (10 kΩ is ideal).
 * 
 * Mapping
 * -------
 * 
 * Select the Arduino as a custom MIDI controller in your DAW, and use the 
 * MIDI learn option to assign the potentiometer to a function.
 * 
 * Written by PieterP, 2019-08-13  
 * https://github.com/tttapa/Control-Surface
 */

/**
 * @example   "AbsoluteRotaryEncoder.ino"
 * 
 * AbsoluteRotaryEncoder
 * =====================
 * 
 * This example demonstrates the use of absolute MIDI CC rotary encoders that
 * can be used for changing effect parameters, volumes, pan and balance
 * controls, etc.
 * 
 * The absolute here means that the Arduino keeps track of the position of the 
 * encoder, and it sends this absolute position over MIDI.  
 * Usually, encoders send relative messages ("5 ticks to the left", 
 * "1 tick to the right").
 * 
 * Similar to the CCAbsoluteEncoder, there's also PBAbsoluteEncoder that sends
 * absolute MIDI Pitch Bend messages.
 *
 * @boards  AVR, AVR USB, Due, Nano 33, Teensy 3.x
 * 
 * Connections
 * -----------
 * 
 * - 2: pin A of the encoder
 * - 3: pin B of the encoder
 * 
 * Connect the common terminal of the encoder to ground. The built-in pullup
 * resistors will be enabled.
 * 
 * Behavior
 * --------
 * 
 * - When you turn the encoder, you should receive absolute MIDI Control Change
 *   messages with the absolute position of the encoder.
 * 
 * Mapping
 * -------
 * 
 * Select the Arduino as a custom MIDI controller in your DAW, and map it like 
 * a normal CC controller (not a relative one).
 * 
 * Written by PieterP, 2019-12-18  
 * https://github.com/tttapa/Control-Surface
 */

/**
 * @example   "RotaryEncoder.ino"
 * 
 * RotaryEncoder
 * =============
 * 
 * This example demonstrates the use of relative MIDI CC rotary encoders that
 * can be used for changing effect parameters, volumes, pan and balance
 * controls, etc.
 *
 * @boards  AVR, AVR USB, Due, Nano 33, Teensy 3.x
 * 
 * Connections
 * -----------
 * 
 * - 2: pin A of the encoder
 * - 3: pin B of the encoder
 * 
 * Connect the common terminal of the encoder to ground. The built-in pullup
 * resistors will be enabled.
 * 
 * Behavior
 * --------
 * 
 * - When you turn the encoder, you should receive incremental MIDI Control
 *   Change messages.
 * 
 * Mapping
 * -------
 * 
 * Select the Arduino as a custom MIDI controller in your DAW, and use the 
 * relative CC mode.  
 * There are three main modes for sending relative messages, make sure you
 * use the same one in this sketch as in your DAW.
 * 
 * @see relativeCCmode
 * 
 * Written by PieterP, 2019-12-18  
 * https://github.com/tttapa/Control-Surface
 */

/**
 * @example   "NoteButton.ino"
 * 
 * NoteButton
 * ==========
 * 
 * This is an example that demonstrates the use of MIDI Note Buttons that can be
 * used for triggering samples, mute/solo/rec buttons, play/pause/stop buttons, 
 * etc. It can control almost any push button control in your DAW software.
 *
 * @boards  AVR, AVR USB, Due, Nano 33, Teensy 3.x, ESP32
 * 
 * Connections
 * -----------
 * 
 * - 5: momentary push button (to ground)
 * 
 * The internal pull-up resistor for the button will be enabled automatically.
 * 
 * Behavior
 * --------
 * 
 * - When the button on pin 5 is pressed, a MIDI Note On message is sent for
 *   note C4.
 * - When the button on pin 5 is released, a MIDI Note Off message is sent for 
 *   note C4.
 * 
 * Mapping
 * -------
 * 
 * Select the Arduino as a custom MIDI controller in your DAW, and use the 
 * MIDI learn option to assign the button to a function.
 * 
 * Written by PieterP, 2019-08-07  
 * https://github.com/tttapa/Control-Surface
 */

/**
 * @example   "CCButton.ino"
 * 
 * CCButton
 * ========
 * 
 * This is an example that demonstrates the use of MIDI Control Change Buttons.
 *
 * @boards  AVR, AVR USB, Due, Nano 33, Teensy 3.x, ESP32
 * 
 * Connections
 * -----------
 * 
 * - 5: momentary push button (to ground)
 * 
 * The internal pull-up resistor for the button will be enabled automatically.
 * 
 * Behavior
 * --------
 * 
 * - When the button on pin 5 is pressed, a MIDI Control Change message with a 
 *   value of 0x7F (127) is sent for General Purpose Controller #1.
 * - When the button on pin 5 is released, a MIDI Control Change message with a 
 *   value of 0x00 (0) is sent for General Purpose Controller #1
 * 
 * Mapping
 * -------
 * 
 * Select the Arduino as a custom MIDI controller in your DAW, and use the 
 * MIDI learn option to assign the button to a function.
 * 
 * Written by PieterP, 2019-09-29  
 * https://github.com/tttapa/Control-Surface
 */

/**
 * @example   "NoteButtonMatrix.ino"
 * 
 * NoteButtonMatrix
 * ================
 *
 * This examples shows how to use a button matrix to read many switches.
 * 
 * @boards  AVR, AVR USB, Due, Nano 33, Teensy 3.x, ESP32
 * 
 * Connections
 * -----------
 * 
 * Connect a 4 × 3 matrix of buttons with the rows to pins 2, 3, 4 and 5, 
 * and the columns to pins 6, 7 and 8.
 * 
 * Pull-up resistors are not necessary, because the internal ones will be used. 
 * 
 * If you want to be able to press multiple buttons at once, add a diode 
 * in series with each button:  
 * @image html Button-matrix.png
 * 
 * Behavior
 * --------
 * 
 * When you press one of the buttons, a note on event for the corresponding note
 * is sent, when you release it, a note off event is sent.
 * 
 * Mapping
 * -------
 *
 * The note numbers are specified in the `addresses` array.
 * Map accordingly in your DAW or DJ software.
 *
 * Written by Pieter P, 24/09/2017  
 * https://github.com/tttapa/Control-Surface
 */

/**
 * @example   "CCIncrementDecrementButtons.ino"
 * 
 * CCIncrementDecrementButtons
 * ===========================
 * 
 * This is an example that demonstrates the use of Increment and 
 * Decrement buttons that can be used for scrolling through a song
 * list, tuning effects, etc.  
 * You can compare it to a rotary encoder, but with two buttons instead of an 
 * encoder.
 *
 * @boards  AVR, AVR USB, Due, Nano 33, Teensy 3.x, ESP32
 *
 * Connections
 * -----------
 * 
 * - 5: momentary push button (to ground)
 * - 6: momentary push button (to ground)
 * 
 * The internal pull-up resistors for the buttons will be enabled automatically.
 * 
 * Behavior
 * --------
 * 
 * - If the button on pin 5 is pressed, a MIDI CC increment message is sent.
 * - If the button on pin 6 is pressed, a MIDI CC decrement message is sent.
 * - The controller number `MCU::V_POT_1` will be used.
 * - If either of the buttons is pressed down for a longer time, it will keep on
 *   sending increment/decrement messages quickly until you release it (like a 
 *   key on a computer keyboard).
 *   This is to make it easier to scroll a large amount, for example.
 *   The timing can be changed by tweaking @ref AH::LONG_PRESS_DELAY and 
 *   @ref AH::LONG_PRESS_REPEAT_DELAY in @ref AH/Settings/Settings.hpp.
 * - If both buttons are pressed simultaneously, a MIDI Note On event is sent on
 *   note `MCU::V_POT_SELECT_1`.  
 *   (This is optional, you can just leave out the final argument to the 
 *   constructor, and it won't send anything when you press both buttons at 
 *   once).
 * - The multiplier can be used to increment multiple ticks per each time you 
 *   press a button. This is useful if you have to press the button for a very
 *   long time to get a substantial change.
 * 
 * Map the Arduino as a Mackie Control Universal (MCU) or equivalent in your
 * audio software.
 * 
 * Written by PieterP, 2019-01-26  
 * https://github.com/tttapa/Control-Surface
 */

/**
 * @example   "ManyAddressesPCButton.ino"
 * 
 * ManyAddressesPCButton
 * =====================
 *
 * An advanced example with Program Change buttons in different Banks.
 */

/**
 * @example   "Program-Changer.ino"
 * 
 * Program-Changer
 * ===============
 * 
 * This is an example that demonstrates the use of MIDI Program Changers.
 *
 * @boards  AVR, AVR USB, Due, Nano 33, Teensy 3.x, ESP32
 * 
 * Connections
 * -----------
 * 
 * - 2: momentary push button (to ground)
 * - 3: momentary push button (to ground)
 * - 4: momentary push button (to ground)
 * 
 * The internal pull-up resistor for the buttons will be enabled automatically.
 * 
 * Behavior
 * --------
 * 
 * - When the button on pin 2 is pressed, the MIDI Program for 
 *   "Acoustic Grand Piano" is selected.
 * - When the button on pin 3 is pressed, the MIDI Program for 
 *   "Rock Organ" is selected.
 * - When the button on pin 4 is pressed, the MIDI Program for 
 *   "Electric Bass Pick" is selected. 
 * 
 * Written by PieterP, 2019-08-07  
 * https://github.com/tttapa/Control-Surface
 */

/**
 * @example   "PCButton.ino"
 * 
 * PCButton
 * ========
 * 
 * This is an example that demonstrates the use of MIDI Program Change buttons.
 *
 * @boards  AVR, AVR USB, Due, Nano 33, Teensy 3.x, ESP32
 * 
 * Connections
 * -----------
 * 
 * - 2: momentary push button (to ground)
 * 
 * The internal pull-up resistor for the button will be enabled automatically.
 * 
 * Behavior
 * --------
 * 
 * - When the button on pin 2 is pressed, the MIDI Program for 
 *   "Steel Drums" is selected.
 * 
 * Written by PieterP, 2019-08-07  
 * https://github.com/tttapa/Control-Surface
 */

/**
 * @example   "MIDI-Controller-Finished-Example.ino"
 * 
 * MIDI-Controller-Finished-Example
 * ================================
 * 
 * This is the code I used for my specific MIDI controller.  
 * 
 * @boards  Leonardo
 * 
 * Connections
 * -----------
 * 
 * I used an Arduino Leonardo with:
 * - 4 faders on A0-A3
 * - 8 potentiometers on A4-A11
 * - 1 rotary encoder on pins 0-1
 * - 4 toggle switches on pins 2, 3, 5 and 7
 * - 1 toggle switch (for bank select) on pin 11
 * - 1 LED on pin 13
 *
 * Behavior
 * --------
 * 
 * - When bank select is 0, faders 1-4 are channel volumes 1-4, potSide 1-4 are 
 *   pan/balance of channel 1-4, switches 1-4 are mute channel 5-8.
 * - When bank select is 1, faders 1-4 are channel volumes 5-8, potSide 1-4 are 
 *   pan/balance of channel 5-8, switches 1-4 are mute channel 1-4.
 * - PotTop 1-4 are not in the bank, because I use them as effect or EQ
 *   parameters, and they are channel independent.
 * - Enc1 is used for scrolling.
 *
 * Mapping
 * -------
 * 
 * Create a custom mapping using the MIDI learn option in your DAW.
 *
 * Written by PieterP, 07-09-2017
 * https://github.com/tttapa/Control-Surface
 */

/**
 * @example   "1.First-Output.ino"
 * 
 * 1.First-Output
 * ==============
 *
 * This is the first example used in the 'Getting Started' guide:
 * https://tttapa.github.io/Control-Surface/Doc/Doxygen/dd/dcc/md_Getting-Started.html
 * 
 * @boards  AVR, AVR USB, Due, Nano 33, Teensy 3.x, ESP32
 *
 *  Written by PieterP, 2018-08-29  
 *  https://github.com/tttapa/Control-Surface
 */

/**
 * @example   "2.First-Input.ino"
 * 
 * 2.First-Input
 * =============
 *
 * This is the second example used in the 'Getting Started' guide:
 * https://tttapa.github.io/Control-Surface/Doc/Doxygen/dd/dcc/md_Getting-Started.html
 * 
 * @boards  AVR, AVR USB, Due, Nano 33, Teensy 3.x, ESP32
 * 
 * @htmlonly
 * <iframe width="560" height="315"
 * src="https://www.youtube.com/embed/u1IbYXPT6mM?loop=1" frameborder="0"
 * allow="accelerometer; autoplay; encrypted-media; gyroscope;
 * picture-in-picture" allowfullscreen></iframe>
 * @endhtmlonly
 *
 * Written by PieterP, 2018-08-29  
 * https://github.com/tttapa/Control-Surface
 */

/**
 * @example   "BlinkWithoutDelay-Timer.ino"
 * 
 * BlinkWithoutDelay-Timer
 * =======================
 *
 * This examples shows how use the Timer class to blink an LED every
 * second, in a non-blocking fashion (without using delay).
 * 
 * @boards  AVR, AVR USB, Nano 33, Due, Teensy 3.x, ESP8266, ESP32
 * 
 * Behavior
 * --------
 * 
 * Blinks the built-in LED every second.
 * 
 * Written by PieterP, 2019-12-06  
 * https://github.com/tttapa/Arduino-Helpers
 */

/**
 * @example   "CountPressedButtons.ino"
 * 
 * CountPressedButtons
 * ===================
 *
 * Example of using the standard library algorithms and the Button class.
 *
 * @boards  AVR, AVR USB, Nano 33, Due, Teensy 3.x, ESP8266, ESP32
 * 
 * This sketch reads a number of push buttons or switches, and uses the standard
 * library algorithms to count how many of them are pressed.
 * 
 * The internal pull-up resistors are enabled and the switches are debounced.
 *
 * Written by PieterP, 2019-11-24  
 * https://github.com/tttapa/Arduino-Helpers
 */

/**
 * @example   "Complex.ino"
 * 
 * Complex
 * =======
 *
 * Example of using the standard library complex numbers.
 *
 * @boards  AVR, AVR USB, Nano 33, Due, Teensy 3.x, ESP8266, ESP32
 *
 * **Output**
 * ~~~
 * √(2i) = (1.00,1.00)
 * ~~~
 * 
 * Written by PieterP, 2019-11-14
 * https://github.com/tttapa/Arduino-Helpers
 */

/**
 * @example   "Numeric.ino"
 * 
 * Numeric
 * =======
 *
 * Example of using the standard library numeric functions.
 *
 * @boards  AVR, AVR USB, Nano 33, Due, Teensy 3.x, ESP8266, ESP32
 *
 * This sketch creates an incremental array using the iota function, then
 * computes the inner product of the vector with itself, and uses that to
 * calculate the norm of the vector.
 *
 * **Output**
 * ~~~
 * v      = [1, 2, 3, 4, 5, 6, 7, 8, 9, 10]
 * 〈v, v〉 = 385
 * ‖v‖    = 19.6214160
 * ~~~
 * 
 * Written by PieterP, 2019-11-18  
 * https://github.com/tttapa/Arduino-Helpers
 */

/**
 * @example   "ArraySort.ino"
 * 
 * ArraySort
 * =========
 *
 * Example of using the standard library algorithms.
 *
 * @boards  AVR, AVR USB, Nano 33, Due, Teensy 3.x, ESP8266, ESP32
 *
 * This sketch creates an array with an unordered sequence of 10 numbers.
 * It prints the array, and then creates a reverse view on the 6 elements in the 
 * middle of the array and sorts it.
 * The resulting array has the same elements in the 4 outermost places, but the
 * 6 elements in the middle have been sorted in reverse order.
 *
 * **Output**
 * ~~~
 * Before sorting: 3, 5, 9, 2, 1, 8, 6, 4, 7, 0
 *   Sorting            ├─────────────────┤      in ascending order
 * After sorting:  3, 5, 1, 2, 4, 6, 8, 9, 7, 0
 *   Sorting            ├─────────────────┤      in descending order
 * After sorting:  3, 5, 9, 8, 6, 4, 2, 1, 7, 0
 * ~~~
 * 
 * Written by PieterP, 2019-11-12
 * https://github.com/tttapa/Arduino-Helpers
 */

/**
 * @example   "Debug.ino"
 * 
 * Debug
 * =====
 *
 * This examples shows how use the debug macros for printing different kinds of
 * debugging information
 * 
 * @boards  AVR, AVR USB, Nano 33, Due, Teensy 3.x, ESP8266, ESP32
 * 
 * Behavior
 * --------
 * 
 * - Enable debugging in `src/AH/Settings/Settings.hpp`.
 * - Upload the sketch to the Arduino, and open the Serial Monitor 
 *   (`CTRL+Shift+M`)
 * - Every five seconds, debugging information is printed, for example:
 * 
 * ~~~
 * This is the result of `DEBUG`
 * [/home/pieter/GitHub/Arduino-Debugging/Example/Example.ino:12]:	This is the result of `DEBUGREF`
 * [void loop() @ line 13]:	This is the result of `DEBUGFN`
 * [0:2:11.085]:	This is the result of `DEBUGTIME`
 * a = 1, b = 2, c = 3
 * log10(1000) - 2 = 1.00
 * millis() = 131085
 * Serial.read() = -1
 * [int someFunction(int) @ line 26]:	parameter = 42
 * ~~~
 * 
 * @see @ref md_pages_Debug for instructions on how to add an option in the 
 *      Arduino IDE to easily enable and disable debugging.
 * 
 * Written by PieterP, 2018-07-31  
 * https://github.com/tttapa/Arduino-Helpers
 */

/**
 * @example   "1.FilteredAnalog.ino"
 * 
 * 1.FilteredAnalog
 * ================
 *
 * This examples shows how to filter an analog input, so you can get the 
 * position of a knob or fader without noise.
 * 
 * @boards  AVR, AVR USB, Nano 33, Due, Teensy 3.x, ESP8266, ESP32
 * 
 * Connections
 * -----------
 * 
 * - A0: wiper of a potentiometer
 * 
 * Connect the left terminal of the potentiometer to ground, and the right one
 * to V<sub>CC</sub>.
 * 
 * Behavior
 * --------
 * 
 * - Upload the sketch to the Arduino, and open the Serial Monitor 
 *   (`CTRL+Shift+M`)
 * - When you turn the potentiometer, you should see the position of the 
 *   potentiometer being printed as a number between 0 and 1023.
 * - The analog input is filtered, so there shouldn't be any noise on the 
 *   position. If there is, check your wiring, and make sure that the resistance
 *   of the potentiometer isn't too high (10 kΩ is ideal). 
 * 
 * Written by PieterP, 2019-10-10  
 * https://github.com/tttapa/Arduino-Helpers
 */

/**
 * @example   "2.Button.ino"
 * 
 * 2.Button
 * ========
 *
 * This examples shows how to use the debounced Button class to toggle an LED.
 * 
 * @boards  AVR, AVR USB, Nano 33, Due, Teensy 3.x, ESP8266, ESP32
 * 
 * Connections
 * -----------
 * 
 * - 2: Momentary push button (other pin to ground)
 * 
 * The internal pull-up resistor will be enabled.
 * 
 * Behavior
 * --------
 * 
 * - If you press the push button once, the built-in LED is turned on.
 * - If you press the button again, the LED is turned off again.
 * 
 * Written by PieterP, 2019-11-22  
 * https://github.com/tttapa/Arduino-Helpers
 */

/**
 * @example   "2.RGB-LED-Chaser.ino"
 * 
 * 2.RGB-LED-Chaser
 * ================
 *
 * This is an example of the ShiftRegisterOut class of the Control Surface 
 * library. It creates light effects using three 8-bit shift registers and some
 * RGB LEDs.
 *
 * @boards  AVR, AVR USB, Nano 33, Due, Teensy 3.x, ESP8266, ESP32
 *
 * Connections
 * -----------
 *
 * Connect three daisy-chained shift registers to the SPI pins.  
 * Connect 8 RGB LEDs (+ current limiting resistors) to the outputs of the shift
 * registers.
 * 
 * ```
 * SCK   >───────────┬──────────────────────┬──────────────────────┐
 *           ┏━━━━━━━┷━━━━━━━┓      ┏━━━━━━━┷━━━━━━━┓      ┏━━━━━━━┷━━━━━━━┓
 *           ┃     SH_CP     ┃      ┃     SH_CP     ┃      ┃     SH_CP     ┃
 * MOSI  >───┨ DS        Q7S ┠──────┨ DS        Q7S ┠──────┨ DS        Q7S ┃
 *           ┃     ST_CP     ┃      ┃     ST_CP     ┃      ┃     ST_CP     ┃
 *           ┗━━━━━━━┯━━━━━━━┛      ┗━━━━━━━┯━━━━━━━┛      ┗━━━━━━━┯━━━━━━━┛
 * SS    >───────────┴──────────────────────┴──────────────────────┘
 * ```
 * Remember to connect the enable pin of the shift register to ground and the 
 * master reset pin to Vcc in order to enable it.  
 * 
 * The order of the colors doesn't matter. You can change them in software using
 * the `ShiftRegisterOutRGB::redBit`, `ShiftRegisterOutRGB::greenBit` and 
 * `ShiftRegisterOutRGB::blueBit` constants.
 * 
 * If you wired the LEDs as RGB (red first, then green and then blue), the red 
 * bit is 0, the green bit is 1 and the blue bit is 2.  
 * If you wired the LEDs as BGR (blue first, then green and then red), the red
 * bit is 2, the green bit is 1 and the blue bit is 0.  
 * Other combinations are possible as well.
 * 
 * Behavior
 * --------
 * 
 * This example will turn on all red LEDs one by one, then turn them off one by
 * one, next, it will turn on and off all green LEDs in the same manner, and
 * finally the same for the blue LEDs. This is repeated indefinitely.
 * 
 * Demo
 * ----
 * 
 * @htmlonly
 * <iframe width="560" height="315"
 * src="https://www.youtube.com/embed/7ywcTTdnseU?loop=1" frameborder="0"
 * allow="accelerometer; autoplay; encrypted-media; gyroscope;
 * picture-in-picture" allowfullscreen></iframe>
 * @endhtmlonly
 * 
 * Written by Pieter P, 2018-07-13  
 * https://github.com/tttapa/Arduino-Helpers
 */

/**
 * @example   "2.BitBang-Blink.ino"
 * 
 * 2.BitBang-Blink
 * ===============
 *
 * This example demonstrates the use of shift registers as if they were just
 * normal IO pins. This version uses bit-banging to drive the  shift register. 
 * You should probably be using the SPI version instead.
 * 
 * @boards  AVR, AVR USB, Nano 33, Due, Teensy 3.x, ESP8266, ESP32
 * 
 * Connections
 * -----------
 * 
 *   - 10: 74HC595 ST_CP
 *   - 11: 74HC595 DS
 *   - 13: 74HC595 SH_CP
 * 
 * Connect an LED (and series resistor) between the first output of the
 * shift register and ground.
 * 
 * Remember to connect the enable pin the shift register to ground and the 
 * master reset pin to Vcc in order to enable it.  
 * 
 * Behavior
 * --------
 * 
 * This sketch will blink the LED once a second.
 * 
 * Written by PieterP, 2018-09-01
 * https://github.com/tttapa/Arduino-Helpers
 */

/**
 * @example   "1.SPI-Blink.ino"
 * 
 * 1.SPI-Blink
 * ===========
 *
 * This example demonstrates the use of shift registers as if they were just
 * normal IO pins. The SPI interface is used because it's easy and fast.
 * 
 * @boards  AVR, AVR USB, Nano 33, Due, Teensy 3.x, ESP8266, ESP32
 * 
 * Connections
 * -----------
 * 
 *   - SS:   74HC595 ST_CP
 *   - MOSI: 74HC595 DS
 *   - SCK:  74HC595 SH_CP
 * 
 * Connect an LED (and series resistor) between the first output of the
 * shift register and ground.
 * 
 * Remember to connect the enable pin of the shift register to ground and the 
 * master reset pin to Vcc in order to enable it.  
 * 
 * Behavior
 * --------
 * 
 * This sketch will blink the LED once a second.
 * 
 * Written by PieterP, 2018-09-01
 * https://github.com/tttapa/Arduino-Helpers
 */

/**
 * @example   "Toggle-LEDs.ino"
 * 
 * Toggle-LEDs
 * ===========
 *
 * This example demonstrates the use of push buttons and LEDs and how to use
 * shift registers and analog multiplexers to save pins.
 * 
 * @boards  AVR, AVR USB, Nano 33, Due, Teensy 3.x, ESP8266, ESP32
 * 
 * Connections
 * -----------
 * 
 *   - SS:   74HC595 ST_CP
 *   - MOSI: 74HC595 DS
 *   - SCK:  74HC595 SH_CP
 *   - 2: 74HC4067 A (COM OUT/IN)
 *   - 3: 74HC4067 S0
 *   - 4: 74HC4067 S1
 *   - 5: 74HC4067 S2
 *   - 6: 74HC4067 S3
 * 
 * Connect 16 momentary push buttons between the input pins of the 
 * multiplexer and ground.  
 * The internal pull-up resistor for the buttons will be enabled automatically,
 * so no external resistors are necessary.
 * 
 * Connect 16 LEDs (and series resistors) between the eight outputs of the
 * two shift registers and ground. 
 * 
 * Remember to connect the enable pins of both the multiplexer and the shift
 * registers to ground in order to enable them. Also connect the master reset 
 * pin of the shift registers to Vcc.  
 * Connect the serial data output of the first shift register (QH' or Q7S) to
 * the serial input of the second shift register.
 * 
 * Behavior
 * --------
 *  
 * Pressing the first button will turn on the first LED. Pressing it again will
 * turn it off again.
 * Pressing the second button will turn on the second LED. Pressing it again 
 * will turn it off again, and so on.
 * 
 * Written by PieterP, 2018-08-28  
 * https://github.com/tttapa/Arduino-Helpers
 */

/**
 * @example   "1.AnalogReadSerial.ino"
 * 
 * 1.AnalogReadSerial
 * ==================
 *
 * This is an example of the AnalogMultiplex class. It prints the values of all
 * 16 inputs of a multiplexers to the serial monitor.
 * 
 * @boards  AVR, AVR USB, Nano 33, Due, Teensy 3.x, ESP8266, ESP32
 * 
 * Connections
 * -----------
 * 
 *  - A0: CD74HC4067 signal pin ("common input/output")
 *  - 3:  CD74HC4067 address pin S0
 *  - 4:  CD74HC4067 address pin S1
 *  - 5:  CD74HC4067 address pin S2
 *  - 6:  CD74HC4067 address pin S3
 *  
 * Optionally you can connect the enable pin as well, this is useful
 * if you want to use multiple multiplexers with the same address 
 * lines and the same analog input. Otherwise, just connect the enable
 * pin to ground.
 * 
 * If you are using a 3-bit multiplexer, like the CD74HC4051, you can
 * uncomment the code specific to this multiplexer, and use only three
 * address pins.
 *  
 * Behavior
 * --------
 * 
 * Connect some potentiometers or other analog sensors to the 16 inputs
 * of the multiplexer, and open the serial monitor (CTRL+SHIFT+M) or the
 * serial plotter (CTRL+SHIFT+L). You should see all 16 signals printed
 * or plotted.
 * 
 * Written by Pieter P, 31-01-2019  
 * https://github.com/tttapa/Arduino-Helpers
 */

/**
 * @example   "2.DigitalReadSerial.ino"
 * 
 * 2.DigitalReadSerial
 * ===================
 *
 * This is an example of the AnalogMultiplex class. It prints the states of all
 * 16 switches connected to a multiplexers to the serial monitor.
 * 
 * @boards  AVR, AVR USB, Nano 33, Due, Teensy 3.x, ESP8266, ESP32
 * 
 * Connections
 * -----------
 * 
 *  - 2: CD74HC4067 signal pin ("common input/output")
 *  - 3: CD74HC4067 address pin S0
 *  - 4: CD74HC4067 address pin S1
 *  - 5: CD74HC4067 address pin S2
 *  - 6: CD74HC4067 address pin S3
 *  
 * Optionally you can connect the enable pin as well, this is useful
 * if you want to use multiple multiplexers with the same address 
 * lines and the same analog input. Otherwise, just connect the enable
 * pin to ground.
 * 
 * If you are using a 3-bit multiplexer, like the CD74HC4051, you can
 * uncomment the code specific to this multiplexer, and use only three
 * address pins.
 * 
 * Connect a switch or push button between each input pin of the multiplexer and
 * ground. A pull-up resistor is not necessary, because we'll use the internal 
 * one.
 *  
 * Behavior
 * --------
 * 
 * Open the serial monitor (CTRL+SHIFT+M) or the serial plotter (CTRL+SHIFT+L),
 * and press some buttons, you should see all 16 signals printed or plotted.
 * 
 * Written by Pieter P, 2019-08-08   
 * https://github.com/tttapa/Arduino-Helpers
 */

/**
 * @example   "STL-test.ino"
 * 
 * STL-test
 * ========
 *
 * @boards  AVR, AVR USB, Nano 33, Teensy 3.x, ESP8266, ESP32
 */

/**
 * @example   "Send-MIDI-Notes.ino"
 * 
 * Send-MIDI-Notes
 * ===============
 *
 * Example showing how to send MIDI Note messages.
 * 
 * @boards  AVR, AVR USB, Due, Nano 33, Teensy 3.x, ESP32
 */

/**
 * @example   "Debug-MIDI-Interface.ino"
 * 
 * Debug-MIDI-Interface
 * ====================
 * 
 * This example demonstrates how to use the MIDI interface for debugging.
 *
 * @boards  AVR, AVR USB, Due, Nano 33, Teensy 3.x, ESP32
 * 
 * Connections
 * -----------
 * 
 * - 5: momentary push button (to ground)
 * 
 * The internal pull-up resistor for the button will be enabled automatically.
 * 
 * Behavior
 * --------
 * 
 * - Upload the sketch and open the Serial monitor.
 * - Set the line ending to new line or new line and carriage return.
 * - When the button on pin 5 is pressed, a MIDI Note On message is sent for
 *   note C4, and you'll see that event printed in the Serial monitor.
 * - When the button on pin 5 is released, a MIDI Note Off message is sent for 
 *   note C4, and you'll also see that in the monitor.
 * - When you type in "90 3C 7F" (without the quotes), and press enter, the 
 *   built-in LED will light up.
 * - When you type in "80 3C 7F", and press enter, the LED will turn off again.
 * 
 * Mapping
 * -------
 * 
 * None.
 * 
 * Written by PieterP, 2019-08-07  
 * https://github.com/tttapa/Control-Surface
 */

/**
 * @example   "SysEx-Send-Receive.ino"
 * 
 * SysEx-Send-Receive
 * ==================
 *
 * Example showing how to send and receive MIDI System Exclusive messages.
 * 
 * @boards  AVR, AVR USB, Due, Nano 33, Teensy 3.x, ESP32
 */

/**
 * @example   "Dual-MIDI-Interface.ino"
 * 
 * Dual-MIDI-Interface
 * ===================
 * 
 * This example demonstrates how to group together two or more MIDI interfaces,
 * so you can send the MIDI output over both MIDI USB and 5-pin DIN MIDI, for 
 * example. MIDI input is received from all interfaces as well.
 *
 * @boards  AVR USB, Due, Teensy 3.x
 * 
 * Connections
 * -----------
 * 
 * - A0: wiper of a potentiometer
 * 
 * Connect the left terminal of the potentiometer to ground, and the right one
 * to V<sub>CC</sub>.
 * 
 * Behavior
 * --------
 * 
 * - When you turn the potentiometer, you should receive MIDI Control Change
 *   events on both the Serial MIDI interface and the USB MIDI interface.
 * - When a MIDI Note event for middle C is received on either MIDI interface,
 *   the state of the built-in LED will change accordingly.
 * 
 * Mapping
 * -------
 * 
 * - None
 * 
 * Written by PieterP, 2019-08-22  
 * https://github.com/tttapa/Control-Surface
 */

/**
 * @example   "MCU-OLED-SSD1306-MEGA.ino"
 * 
 * MCU-OLED-SSD1306-MEGA
 * =====================
 *
 * An example demonstrating the use of DisplayElement%s to display information
 * from the DAW on a small OLED display.
 *
 * @boards  Mega
 * 
 * Connections
 * -----------
 * 
 * - 5:  Push button (to ground)
 * - 6:  Push button (to ground)
 * - 51  OLED Data/D1 (SPI MOSI)
 * - 52: OLED Clock/D0 (SPI SCK)
 * - 49: OLED Data/Command
 * - 53: OLED Cable Select
 * 
 * Add a capacitor between the reset pin of the display and ground, and a 
 * resistor from reset to 3.3V. The values are not critical, 0.1µF and 10kΩ 
 * work fine.  
 * You do need some way to reset the display, without it, it won't work.  
 * Alternatively, you could use an IO pin from the Arduino to reset the 
 * display, but this just "wastes" a pin.
 * 
 * Behavior
 * --------
 * 
 * - The time (bars, beats, fraction), play and record status are shown at the 
 *   top of the display.
 * - For each of the 8 first tracks, a VU level meter with peak indicator and
 *   a V-Pot ring showing the pan are displayed, as well as the the mute, solo 
 *   and record arm status.
 * - Two tracks are displayed at once. By pressing the push buttons connected
 *   to pins 5 and 6, you can cycle through four banks to display all 8 tracks.
 * 
 * Mapping
 * -------
 * 
 * Map "Control Surface" as a Mackie Control Universal unit in your DAW.
 * 
 * @note    There seem to be some differences in the way some applications 
 *          handle VU meters: some expect the hardware to decay automatically,
 *          some don't.  
 *          If you notice that the meters behave strangely, try both 
 *          MCU::VUDecay::Hold and MCU::VUDecay::Default, or try a different 
 *          decay time.
 * 
 * Written by PieterP, 2019-11-12  
 * https://github.com/tttapa/Control-Surface
 */

/**
 * @example   "MCU-OLED-SSD1306.ino"
 * 
 * MCU-OLED-SSD1306
 * ================
 *
 * An example demonstrating the use of DisplayElement%s to display information
 * from the DAW on a small OLED display.
 *
 * @boards  Teensy 3.x
 * 
 * Connections
 * -----------
 * 
 * - 5:  Push button (to ground)
 * - 6:  Push button (to ground)
 * - 7:  OLED Data/D1 (SPI MOSI)
 * - 13: OLED Clock/D0 (SPI SCK)
 * - 17: OLED Data/Command
 * - 10: OLED Cable Select
 * 
 * Add a capacitor between the reset pin of the display and ground, and a 
 * resistor from reset to 3.3V. The values are not critical, 0.1µF and 10kΩ 
 * work fine.  
 * You do need some way to reset the display, without it, it won't work.  
 * Alternatively, you could use an IO pin from the Teensy to reset the 
 * display, but this just "wastes" a pin.
 * 
 * Behavior
 * --------
 * 
 * - The time (bars, beats, fraction), play and record status are shown at the 
 *   top of the display.
 * - For each of the 8 first tracks, a VU level meter with peak indicator and
 *   a V-Pot ring showing the pan are displayed, as well as the the mute, solo 
 *   and record arm status.
 * - Two tracks are displayed at once. By pressing the push buttons connected
 *   to pins 5 and 6, you can cycle through four banks to display all 8 tracks.
 * 
 * Mapping
 * -------
 * 
 * Map "Control Surface" as a Mackie Control Universal unit in your DAW.
 * 
 * @note    There seem to be some differences in the way some applications 
 *          handle VU meters: some expect the hardware to decay automatically,
 *          some don't.  
 *          If you notice that the meters behave strangely, try both 
 *          MCU::VUDecay::Hold and MCU::VUDecay::Default, or try a different 
 *          decay time.
 * 
 * Written by PieterP, 2019-11-12  
 * https://github.com/tttapa/Control-Surface
 */

/**
 * @example   "MCU-OLED-SSD1306-x2.ino"
 * 
 * MCU-OLED-SSD1306-x2
 * ===================
 *
 * An example demonstrating the use of DisplayElement%s to display information
 * from the DAW on two small OLED displays.
 *
 * @boards  Teensy 3.x
 * 
 * Connections
 * -----------
 * 
 * - 5:  Push button (to ground)
 * - 7:  OLED Data/D1 (SPI MOSI)
 * - 13: OLED Clock/D0 (SPI SCK)
 * - 17: OLED Data/Command
 * - 10: Left OLED Cable Select
 * - 18: Right OLED Cable Select
 * 
 * Add a capacitor between the reset pins of the displays and ground, and a 
 * resistor from reset to 3.3V. The values are not critical, 0.1µF and 10kΩ 
 * work fine.  
 * You do need some way to reset the displays, without it, it won't work.  
 * Alternatively, you could use an IO pin from the Teensy to reset the 
 * displays, but this just "wastes" a pin.
 * 
 * Behavior
 * --------
 * 
 * - The time (bars, beats, fraction), play and record status are shown at the 
 *   top of the display.
 * - For each of the 8 first tracks, a VU level meter with peak indicator and
 *   a V-Pot ring showing the pan are displayed, as well as the the mute, solo 
 *   and record arm status.
 * - Four tracks are displayed at once. By pressing the push button connected
 *   to pin 5, you can switch between two banks to display all 8 tracks.
 * 
 * Mapping
 * -------
 * 
 * Map "Control Surface" as a Mackie Control Universal unit in your DAW.
 * 
 * @note    There seem to be some differences in the way some applications 
 *          handle VU meters: some expect the hardware to decay automatically,
 *          some don't.  
 *          If you notice that the meters behave strangely, try both 
 *          MCU::VUDecay::Hold and MCU::VUDecay::Default, or try a different 
 *          decay time.
 * 
 * Demo
 * ----
 * 
 * @htmlonly
 * <iframe width="560" height="315"
 * src="https://www.youtube.com/embed/upL609Vkzug" frameborder="0"
 * allow="accelerometer; autoplay; encrypted-media; gyroscope;
 * picture-in-picture" allowfullscreen></iframe>
 * @endhtmlonly
 * 
 * Written by PieterP, 2019-10-12  
 * https://github.com/tttapa/Control-Surface
 */

/**
 * @example   "9.Note-FastLED.ino"
 * 
 * 9.Note-FastLED
 * ==============
 *
 * This example demonstrates the use of addressable LEDs that respond to 
 * incoming  MIDI note events.
 * 
 * @boards  AVR, AVR USB, Due, Nano 33, Teensy 3.x, ESP32
 * 
 * @note    You might lose incoming MIDI data while the LED strip is being 
 *          updated. To avoid this, don't use an Arduino UNO.  
 *          See <https://github.com/FastLED/FastLED/wiki/Interrupt-problems>
 * 
 * Connections  
 * -----------
 * 
 * - 2: Data pin of NeoPixel LED strip with at least 8 pixels.
 * 
 * Behavior
 * --------
 * 
 * If a MIDI Note On event for note 0x3C (C4 or middle C) is sent, the first LED
 * will light up, if a Note Off event for that note is sent, the LED will turn 
 * off.  
 * If a MIDI Note On event for note 0x3D (C#4) is sent, the second LED will 
 * light up, etc.  
 * (A Note On event with a velocity of zero also counts as a Note Off event.)
 * 
 * Mapping
 * -------
 * 
 * Route the MIDI output of a MIDI keyboard to the Arduino's MIDI input. Then
 * play a middle C and some notes above it on the keyboard.
 * 
 * Written by PieterP, 2019-10-15  
 * https://github.com/tttapa/Control-Surface
 */

/**
 * @example   "10.Note-FastLED-ColorMapper.ino"
 * 
 * 10.Note-FastLED-ColorMapper
 * ===========================
 *
 * This example demonstrates the use of addressable LEDs that respond to 
 * incoming  MIDI note events. This example uses a custom color mapper to
 * get a rainbow effect across the LED strip.
 * 
 * @boards  AVR, AVR USB, Due, Nano 33, Teensy 3.x, ESP32
 * 
 * @note    You might lose incoming MIDI data while the LED strip is being 
 *          updated. To avoid this, don't use an Arduino UNO.  
 *          See <https://github.com/FastLED/FastLED/wiki/Interrupt-problems>
 * 
 * Connections  
 * -----------
 * 
 * - 2: Data pin of NeoPixel LED strip with at least 8 pixels.
 * 
 * Behavior
 * --------
 * 
 * If a MIDI Note On event for note 0x3C (C4 or middle C) is sent, the first LED
 * will light up, if a Note Off event for that note is sent, the LED will turn 
 * off.  
 * If a MIDI Note On event for note 0x3D (C#4) is sent, the second LED will 
 * light up, etc.  
 * (A Note On event with a velocity of zero also counts as a Note Off event.)
 * 
 * Mapping
 * -------
 * 
 * Route the MIDI output of a MIDI keyboard to the Arduino's MIDI input. Then
 * play a middle C and some notes above it on the keyboard.
 * 
 * Written by PieterP, 2019-10-15  
 * https://github.com/tttapa/Control-Surface
 */

/**
 * @example   "4.VULEDs.ino"
 * 
 * 4.VULEDs
 * ========
 *
 * This example demonstrates the use of the VULEDs class that displays the VU or
 * level meters from your DAW as an LED bar graph.
 * 
 * Shift registers are used to drive the LEDs.
 * 
 * @boards  AVR, AVR USB, Nano 33, Due, Teensy 3.x, ESP8266, ESP32
 * 
 * Connections
 * -----------
 * 
 *   - SS:   74HC595 ST_CP
 *   - MOSI: 74HC595 DS
 *   - SCK:  74HC595 SH_CP
 *   - A0:   Push button (to ground, internal pull-up resistor will be used)
 * 
 * Connect an LED (and series resistor) between each of the first 12 outputs of 
 * the shift registers and ground.
 * 
 * Remember to connect the enable pin of the shift register to ground and the 
 * master reset pin to Vcc in order to enable it.  
 * 
 * Behavior
 * --------
 * 
 * The LEDs display the level of the first track in your DAW.  
 * When the push button is pressed, the VU meter switches from bar mode to dot 
 * mode and back.
 * 
 * Mapping
 * -------
 * 
 * Map the Arduino as a Mackie Control Universal in your DAW.
 * 
 * Written by PieterP, 2019-12-09  
 * https://github.com/tttapa/Control-Surface
 */

/**
 * @example   "1.Note-LED.ino"
 * 
 * 1.Note-LED
 * ==========
 *
 * This example demonstrates the use of LEDs that respond to incoming  MIDI
 * note events.
 * 
 * @boards  AVR, AVR USB, Due, Nano 33, Teensy 3.x, ESP32
 * 
 * Connections
 * -----------
 * 
 * None.
 * 
 * Behavior
 * --------
 * 
 * If a MIDI Note On event for note 0x3C (C4 or middle C) is sent, the built-in 
 * LED will light up, if a Note Off event for that note is sent, the LED will 
 * turn off.  
 * (A Note On event with a velocity of zero also counts as a Note Off event.)
 * 
 * Mapping
 * -------
 * 
 * Route the MIDI output of a MIDI keyboard to the Arduino's MIDI input. Then
 * play a middle C on the keyboard.
 * 
 * Written by PieterP, 2019-02-07  
 * https://github.com/tttapa/Control-Surface
 */

/**
 * @example   "3.NoteLEDBar.ino"
 * 
 * 3.NoteLEDBar
 * ============
 *
 * This example demonstrates the use of LED bar graphs that respond to incoming 
 * MIDI note events. The LEDs are driven by a 74HC595 (or equivalent) shift register.
 * 
 * @boards  AVR, AVR USB, Teensy 3.x, ESP32
 * 
 * Connections
 * -----------
 * 
 *   - SS:   74HC595 ST_CP
 *   - MOSI: 74HC595 DS
 *   - SCK:  74HC595 SH_CP
 * 
 * Connect eight LEDs (and series resistors) between the outputs of the shift
 * register and ground.
 * 
 * Remember to connect the enable pin of the shift register to ground and the 
 * master reset pin to Vcc in order to enable it.  
 * 
 * Behavior
 * --------
 * 
 * If a MIDI Note On event for note 0x3C (C4 or middle C) is sent, the LED bar
 * display is turned on, the higher the velocity (the harder you press the key),
 * the more LEDs will turn on.
 * 
 * Mapping
 * -------
 * 
 * Route the MIDI output of a MIDI keyboard or from an audio workstation to 
 * the Arduino's MIDI input.
 * 
 * Written by PieterP, 2019-11-25  
 * https://github.com/tttapa/Control-Surface
 */

/**
 * @example   "2.Note-Range-LEDs.ino"
 * 
 * 2.Note-Range-LEDs
 * =================
 *
 * This example demonstrates the use of LEDs that respond to incoming  MIDI
 * note events. The LEDs are driven by a 74HC595 (or equivalent) shift register.
 * 
 * @boards  AVR, AVR USB, Due, Nano 33, Teensy 3.x, ESP32
 * 
 * Connections
 * -----------
 * 
 *   - SS:   74HC595 ST_CP
 *   - MOSI: 74HC595 DS
 *   - SCK:  74HC595 SH_CP
 * 
 * Connect eight LEDs (and series resistors) between the outputs of the shift
 * register and ground.
 * 
 * Remember to connect the enable pin of the shift register to ground and the 
 * master reset pin to Vcc in order to enable it.  
 * 
 * Behavior
 * --------
 * 
 * If a MIDI Note On event for note 0x3C (C4 or middle C) is sent, the first
 * LED will light up, if a Note Off event for that note is sent, the LED will 
 * turn off.  
 * If a MIDI Note On event for note 0x3D (C#4) is sent, the second LED will
 * light up, and so on.  
 * (A Note On event with a velocity of zero also counts as a Note Off event.)
 * 
 * Mapping
 * -------
 * 
 * Route the MIDI output of a MIDI keyboard to the Arduino's MIDI input. Then
 * play some notes between middle C and middle G on the keyboard. The LEDs 
 * should light up when you press the keys.
 * 
 * Written by PieterP, 2019-10-09  
 * https://github.com/tttapa/Control-Surface
 */

/**
 * @example   "Mackie-Control-Universal-Reverse-Engineering.ino"
 * 
 * Mackie-Control-Universal-Reverse-Engineering
 * ============================================
 *
 * Sketch that reads the MIDI input from the USB MIDI Interface and prints it to
 * the Serial monitor, including the Mackie Control Universal note names.
 * 
 * This is useful to discover what kinds of messages your DAW is sending.
 * 
 * @boards  AVR, AVR USB, Due, Nano 33, Teensy 3.x, ESP32
 */

/**
 * @example   "Bank-Button-Matrix.ino"
 * 
 * Bank-Button-Matrix
 * ==================
 *
 * <https://github.com/tttapa/Control-Surface/issues/38>
 */

/**
 * @example   "Transpose-Octave-NC-Button.ino"
 * 
 * Transpose-Octave-NC-Button
 * ==========================
 *
 * <https://github.com/tttapa/Control-Surface/issues/74>
 */

/**
 * @example   "One-Pot-Both-PB-and-CC.ino"
 * 
 * One-Pot-Both-PB-and-CC
 * ======================
 *
 * <https://github.com/tttapa/Control-Surface/issues/40>
 */

/**
 * @example   "Encoder-Selector-Bank.ino"
 * 
 * Encoder-Selector-Bank
 * =====================
 *
 * https://github.com/tttapa/Control-Surface/issues/66
 */

/**
 * @example   "MIDI_controller-97.ino"
 * 
 * MIDI_controller-97
 * ==================
 *
 * <https://github.com/tttapa/MIDI_controller/issues/97#issuecomment-564247602>
 * 
 * Many bankable potentiometers and buttons. Bank selector displays bank setting
 * using LEDs.  
 * If any of the buttons is pressed, the LED on pin 22 is turned on.
 * 
 * @boards  Mega
 */

/**
 * @example   "Keyboard-Matrix-BCD.ino"
 * 
 * Keyboard-Matrix-BCD
 * ===================
 *
 * This examples shows how to use a button matrix to read many switches using
 * a BD to decimal decoder.  
 * https://forum.arduino.cc/index.php?topic=651047
 * 
 * @boards  AVR, AVR USB, Due, Nano 33, Teensy 3.x, ESP32
 * 
 * Written by Pieter P, 2019-12-01  
 * https://github.com/tttapa/Control-Surface
 */

/**
 * @example   "MIDI-Note-Callback-IR.ino"
 * 
 * MIDI-Note-Callback-IR
 * =====================
 *
 * <https://forum.arduino.cc/index.php?topic=653004>
 * 
 * Listen to MIDI notes 0 and 1, and print when Note On events are received.  
 * This was initially intended to send IR remote commands when a note event
 * is received for one of these notes.
 */

/**
 * @example   "MIDI-Input-Callback.ino"
 * 
 * MIDI-Input-Callback
 * ===================
 * 
 * This is an example on how to attach your own callbacks for receiving MIDI 
 * input data.
 *
 * @boards  AVR, AVR USB, Due, Nano 33, Teensy 3.x, ESP32
 * 
 * Connections
 * -----------
 * 
 * None.
 * 
 * Behavior
 * --------
 * 
 * - When MIDI messages are sent to the USB interface, they are printed to the 
 *   Serial port.
 * 
 * Mapping
 * -------
 * 
 * None.
 * 
 * Written by PieterP, 2019-08-07  
 * https://github.com/tttapa/Control-Surface
 */

/**
 * @example   "1.Volume-Controlled-USB-DAC.ino"
 * 
 * 1.Volume-Controlled-USB-DAC
 * ===========================
 *
 * This is an example of the VolumeControl class of the Control Surface library.
 * It acts as a USB Audio DAC (Digital-to-Analog Converter).
 * 
 * @boards Teensy 3.x
 * 
 * Connections
 * -----------
 * 
 * This specific example uses an I²S DAC, but you can use other interfaces of 
 * the Teensy Audio library as well. For testing, I'm using a PCM5102a.
 * 
 * - A0: wiper of a potentiometer to change the output volume
 * - 9:  DAC BCK (I²S)
 * - 11: DAC SCK (I²S)
 * - 22: DAC DIN (I²S)
 * - 23: DAC LRCK (I²S)
 * 
 * Connect the left terminal of the potentiometer to ground, and the right one
 * to V<sub>CC</sub>.
 * 
 * Select a USB audio option from the Tools menu in the IDE.
 * 
 * Behavior
 * --------
 * 
 * Upload the sketch, and select the Control Surface as the audio output of your
 * computer. Connect the output of the DAC to a pair of headphones or powered
 * speakers, and play some music.  
 * You can now adjust the volume using the potentiometer.
 * 
 * Mapping
 * -------
 * 
 * None.
 * 
 * Written by PieterP, 2019-08-09  
 * https://github.com/tttapa/Control-Surface 
 */

/**
 * @example   "2.VU-Meter-OLED-USB-DAC.ino"
 * 
 * 2.VU-Meter-OLED-USB-DAC
 * =======================
 *
 * This example shows the usage of the AudioVU and AnalogVUDisplay classes of 
 * the Control Surface library.  
 * 
 * It displays two analog-style VU meters on two 128×64 OLED displays.  
 * The VU meters imitate the inertia and ballistics of real analog VU meters.
 * 
 * It acts as a USB Audio DAC (Digital-to-Analog Converter).
 * 
 * @boards  Teensy 3.x
 * 
 * Connections
 * -----------
 * 
 * - A0: wiper of a potentiometer to change the output volume
 * - A1: wiper of a potentiometer to change the VU gain
 * 
 * - 9:  BCK (I²S)
 * - 11: SCK (I²S)
 * - 22: DIN (I²S)
 * - 23: LRCK (I²S)
 * 
 * - 7:  OLED Data/D1 (SPI MOSI)
 * - 13: OLED Clock/D0 (SPI SCK)
 * - 17: OLED Data/Command
 * - 10: Left OLED Cable Select
 * - 18: Right OLED Cable Select
 * 
 * Add a capacitor between the reset pin of the displays and ground, and a 
 * resistor from reset to 3.3V. The values are not critical, 0.1µF and 10kΩ 
 * work fine.  
 * You do need some way to reset the displays, without it, it won't work.  
 * Alternatively, you could use an IO pin from the Teensy to reset the 
 * displays, but this just "wastes" a pin.
 * 
 * Behavior
 * --------
 * 
 * Upload the sketch, and select the Control Surface as the audio output of your
 * computer. Connect the output of the DAC to a pair of headphones or powered
 * speakers, and play some music.  
 * You should see the VU meters come to life and jump around to the music.
 * 
 * You can now adjust the volume using the potentiometer on pin A0, and the 
 * gain/sensitivity of the meters using the potentiometer on pin A1.
 * 
 * Mapping
 * -------
 * 
 * None.
 * 
 * Demo
 * ----
 * 
 * @todo Add a demo video.
 * 
 * Written by PieterP, 2019-08-09  
 * https://github.com/tttapa/Control-Surface
 */

/**
 * @example   "VU-Meter-Bridge.ino"
 * 
 * VU-Meter-Bridge
 * ===============
 *
 * This is an example on how to use an OLED display to display the VU meters and
 * mute/solo states of the eight first tracks, by using the Arduino as a Mackie
 * Control Universal. This is an example modified to work with the ESP32 only, 
 * using MIDI over Bluetooth Low Energy.  
 * 
 * @boards  ESP32
 * 
 * Connections
 * -----------
 * 
 * This example drives two SSD1306 OLED displays over SPI
 *  - SCK:  SSD1306 D0
 *  - MOSI: SSD1306 D1
 *  - 15:   SSD1306 DC
 *  - 2:    SSD1306 CS
 * 
 * Add a capacitor between the reset pin of the display and ground, and a 
 * resistor from reset to 3.3V. The values are not critical, 0.1µF and 10kΩ 
 * work fine.  
 * You do need some way to reset the display, without it, it won't work.  
 * Alternatively, you could use an IO pin from the ESP32 to reset the 
 * display, but this just "wastes" a pin.
 * 
 * Behavior
 * --------
 * 
 * The first display should now display the level meters and mute/solo states
 * of the first 8 tracks.
 * 
 * Mapping
 * -------
 * 
 * Map "Control Surface" as a Mackie Control Universal unit in your DAW.
 * 
 * @note    There seem to be some differences in the way some applications 
 *          handle VU meters: some expect the hardware to decay automatically,
 *          some don't.  
 *          If you notice that the meters behave strangely, try both 
 *          MCU::VUDecay::Hold and MCU::VUDecay::Default, or try a different 
 *          decay time.
 * 
 * Demo
 * ----
 * 
 * @htmlonly
 * <iframe width="560" height="315"
 * src="https://www.youtube.com/embed/_NJh6LyJjU8?start=25" frameborder="0"
 * allow="accelerometer; autoplay; encrypted-media; gyroscope;
 * picture-in-picture" allowfullscreen></iframe>
 * @endhtmlonly
 * 
 * Written by PieterP, 2019-08-09  
 * https://github.com/tttapa/Control-Surface
 */

/**
 * @example   "Transposer.ino"
 * 
 * Transposer
 * ==========
 * 
 * This is an example that demonstrates the use a Transposer to transpose the
 * note events sent out by NoteButton%s.
 *
 * @boards  AVR, AVR USB, Due, Nano 33, Teensy 3.x, ESP32
 * 
 * Connections
 * -----------
 * 
 * - 2-9: momentary push buttons (to ground) to use as "piano keys"
 * - 10: momentary push button (to ground) to transpose one semitone up
 * - 11: momentary push button (to ground) to transpose one semitone down
 * 
 * The internal pull-up resistor for the buttons will be enabled automatically.
 * 
 * Behavior
 * --------
 * 
 * - By default, the 8 push buttons on pins 2-9 send MIDI Note events for notes
 *   C4 - C5.
 * - If you press the push button on pin 10, all notes are transposed one 
 *   semitone up.
 * - If you press the push button on pin 11, all notes are transposed one 
 *   semitone down.
 * - If you press the push buttons on pins 10 and 11 simultaneously, the 
 *   transposer resets.
 * 
 * Mapping
 * -------
 * 
 * Route the Arduino MIDI port into a synth to play the notes.
 * 
 * Written by PieterP, 2019-10-26  
 * https://github.com/tttapa/Control-Surface
 */
<|MERGE_RESOLUTION|>--- conflicted
+++ resolved
@@ -120,44 +120,7 @@
  */
 
 /**
-<<<<<<< HEAD
  * @example   "Control-Change-Potentiometer.ino"
-=======
- * @example   "Blink-Frequency-Buttons.ino"
- * 
- * Blink-Frequency-Buttons
- * =======================
- *
- * This examples shows how to use two push buttons to set the frequency at which
- * an LED blinks.
- * 
- * @boards  AVR, AVR USB, Nano 33, Due, Teensy 3.x, ESP8266, ESP32
- * 
- * Connections
- * -----------
- * 
- * - 2: Momentary push button (other pin to ground)
- * - 3: Momentary push button (other pin to ground)
- * 
- * The internal pull-up resistors will be enabled.
- * 
- * Behavior
- * --------
- * 
- * - If you press the first push button, the LED blinks faster.
- * - If you press the second push button, the LED blinks slower.
- * - You can press and hold one of the push buttons to change the frequency by
- *   multiple steps.
- * - If you press both buttons at the same time, the frequency is reset to the
- *   initial default frequency.
- * 
- * Written by PieterP, 2019-12-10  
- * https://github.com/tttapa/Arduino-Helpers
- */
-
-/**
- * @example   "1.FilteredAnalog.ino"
->>>>>>> 799391cd
  * 
  * Control-Change-Potentiometer
  * ============================
@@ -739,6 +702,39 @@
  */
 
 /**
+ * @example   "Blink-Frequency-Buttons.ino"
+ * 
+ * Blink-Frequency-Buttons
+ * =======================
+ *
+ * This examples shows how to use two push buttons to set the frequency at which
+ * an LED blinks.
+ * 
+ * @boards  AVR, AVR USB, Nano 33, Due, Teensy 3.x, ESP8266, ESP32
+ * 
+ * Connections
+ * -----------
+ * 
+ * - 2: Momentary push button (other pin to ground)
+ * - 3: Momentary push button (other pin to ground)
+ * 
+ * The internal pull-up resistors will be enabled.
+ * 
+ * Behavior
+ * --------
+ * 
+ * - If you press the first push button, the LED blinks faster.
+ * - If you press the second push button, the LED blinks slower.
+ * - You can press and hold one of the push buttons to change the frequency by
+ *   multiple steps.
+ * - If you press both buttons at the same time, the frequency is reset to the
+ *   initial default frequency.
+ * 
+ * Written by PieterP, 2019-12-10  
+ * https://github.com/tttapa/Arduino-Helpers
+ */
+
+/**
  * @example   "1.FilteredAnalog.ino"
  * 
  * 1.FilteredAnalog
