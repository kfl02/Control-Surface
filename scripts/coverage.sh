--- conflicted
+++ resolved
@@ -15,15 +15,6 @@
 rm -f "$dest/*.info"
 rm -rf "$html_dest/*"
 
-<<<<<<< HEAD
-if [ "${1,,}" == "clang" ]; then
-    gcov_bin="$dir/llvm-cov-gcov.sh"
-    # Replace the default c++filt program with LLVM/Clang's version
-    mkdir -p /tmp/clang-cxxfilt
-    ln -sf `which llvm-cxxfilt` /tmp/clang-cxxfilt/c++filt
-    export PATH=/tmp/clang-cxxfilt:$PATH
-    which c++filt
-=======
 # Parse command line arguments
 
 compiler="${1,,}"
@@ -44,7 +35,6 @@
     ln -sfn $(which llvm-cxxfilt${version}) /tmp/clang-cxxfilt-gcov/c++filt
     export PATH="/tmp/clang-cxxfilt-gcov:$PATH"
     gcov_bin="llvm-cov"
->>>>>>> 628ba1ad
 else
     gcov_bin="gcov${version}"
 fi
@@ -56,33 +46,23 @@
     --zerocounters \
     --directory "$build_dir"
 
-<<<<<<< HEAD
-cmake -S "$proj_dir" -B "$build_dir"
-cmake --build "$build_dir" -j$(nproc)
-
-=======
 # Initial capture
->>>>>>> 628ba1ad
 lcov \
     --capture --initial \
     --directory "$build_dir" \
-    --include "$proj_dir"'/src/AH/**' \
+    --include "$proj_dir"'/src/**' \
     --output-file "$dest"/coverage_base.info \
     --gcov-tool "$gcov_bin" \
     --rc lcov_branch_coverage=$branches
 
-<<<<<<< HEAD
-cmake --build "$build_dir" -j$(nproc) --target check
-=======
 # Run tests
 ctest
->>>>>>> 628ba1ad
 
 # Actual capture
 lcov \
     --capture \
     --directory "$build_dir" \
-    --include "$proj_dir"'/src/AH/**' \
+    --include "$proj_dir"'/AH/**' \
     --output-file "$dest"/coverage_test.info \
     --gcov-tool "$gcov_bin" \
     --rc lcov_branch_coverage=$branches
@@ -95,21 +75,7 @@
     --gcov-tool "$gcov_bin" \
     --rc lcov_branch_coverage=$branches
 
-<<<<<<< HEAD
-lcov \
-    --remove "$dest"/coverage_total.info \
-    '/usr/include/*' '/usr/lib/*' \
-    '*/ArduinoMock/*' '*/mock/*' \
-    '*/googletest/*' \
-    '*/gtest/*' '*/gmock/*' \
-    '*/test/*' \
-    --output-file "$dest"/coverage_filtered.info \
-    --gcov-tool "$gcov_bin" \
-    --rc lcov_branch_coverage=$branches
-
-=======
 # Generate HTML coverage report
->>>>>>> 628ba1ad
 genhtml \
     --prefix "$proj_dir" \
     "$dest"/coverage_total.info \
