--- conflicted
+++ resolved
@@ -10,10 +10,6 @@
 *.tmp
 *.hex
 
-<<<<<<< HEAD
-docs
-=======
 build
 docs/Coverage
-docs/Doxygen
->>>>>>> 628ba1ad
+docs/Doxygen