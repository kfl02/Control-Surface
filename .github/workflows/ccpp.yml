name: CI Tests

on: [push]

jobs:
  build:

    runs-on: ubuntu-latest
    
    steps:
    - uses: actions/checkout@v3
    - name: Install dependencies
      run: sudo ./scripts/install-gtest.sh Debug /usr/local
    - name: Configure
      run: cmake -S. --preset ci
<<<<<<< HEAD
      env:
        CC: gcc-9
        CXX: g++-9
        CMAKE_PREFIX_PATH: /tmp/gtest
=======
>>>>>>> b1159435
    - name: Build
      run: cmake --build --preset ci
    - name: Test
      run: ctest --preset ci<|MERGE_RESOLUTION|>--- conflicted
+++ resolved
@@ -13,13 +13,6 @@
       run: sudo ./scripts/install-gtest.sh Debug /usr/local
     - name: Configure
       run: cmake -S. --preset ci
-<<<<<<< HEAD
-      env:
-        CC: gcc-9
-        CXX: g++-9
-        CMAKE_PREFIX_PATH: /tmp/gtest
-=======
->>>>>>> b1159435
     - name: Build
       run: cmake --build --preset ci
     - name: Test
