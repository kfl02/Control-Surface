include(GoogleTest)

# Test executable compilation and linking
add_executable(tests
    "test_example.cpp"
    "test-main.cpp"
    "AH/PrintStream/test-PrintStream.cpp"
    "AH/Timing/test-Timer.cpp"
    "AH/Hardware/test-FilteredAnalog.cpp"
    "AH/Hardware/ExtendedInputOutput/test-AnalogMultiplex.cpp"
    "AH/Hardware/ExtendedInputOutput/test-ExtendedInputOutput.cpp"
    "AH/Hardware/test-IncrementDecrementButtons.cpp"
    "AH/Hardware/test-IncrementButton.cpp"
    "AH/Hardware/test-Button.cpp"
    "AH/Containers/test-Updatable.cpp"
    "AH/Containers/test-DoublyLinkedList.cpp"
    "AH/Containers/test-Array.cpp"
    "AH/Containers/tests-BitArray.cpp"
    "AH/Math/test-Degrees.cpp"
    "AH/Math/test-Quaternion.cpp"
    "AH/Math/test-IncreaseBitDepth.cpp"
    "AH/Math/test-Vector.cpp"
    "AH/Filters/test-Hysteresis.cpp"
    "AH/Filters/test-EMA.cpp"
)
target_include_directories(tests PRIVATE ${CMAKE_CURRENT_SOURCE_DIR})
<<<<<<< HEAD
target_link_libraries(tests PRIVATE Control_Surface)
=======
target_link_libraries(tests
    PRIVATE Arduino_Helpers
    PRIVATE Arduino-Helpers::warnings)
>>>>>>> 628ba1ad

# Add tests
gtest_discover_tests(tests DISCOVERY_TIMEOUT 60 TIMEOUT 20)
add_executable(Arduino-Helpers::tests ALIAS tests)<|MERGE_RESOLUTION|>--- conflicted
+++ resolved
@@ -22,15 +22,41 @@
     "AH/Math/test-Vector.cpp"
     "AH/Filters/test-Hysteresis.cpp"
     "AH/Filters/test-EMA.cpp"
+
+    "Helpers/test-MIDICNCHannelAddress.cpp"
+    "MIDI_Inputs/test-MIDINote.cpp"
+    "MIDI_Inputs/test-NoteCCKPLEDBar.cpp"
+    "MIDI_Inputs/test-MCU_LCD.cpp"
+    "MIDI_Inputs/tests-MCU_VPot.cpp"
+    "MIDI_Inputs/tests-MCU_VU.cpp"
+    "MIDI_Inputs/test-MCU_TimeDisplay.cpp"
+    "MIDI_Inputs/test-MIDIInputElement.cpp"
+    "MIDI_Senders/test-RelativeCCSender.cpp"
+    "MIDI_Parsers/tests-MIDI_Parsers.cpp"
+    "MIDI_Constants/test-MCU.cpp"
+    "MIDI_Outputs/test-PBPotentiometer.cpp"
+    "MIDI_Outputs/test-NoteButtonMatrix.cpp"
+    "MIDI_Outputs/test-NoteButtonLatching.cpp"
+    "MIDI_Outputs/test-CCButton.cpp"
+    "MIDI_Outputs/test-CCPotentiometer.cpp"
+    "MIDI_Outputs/test-NoteButton.cpp"
+    "MIDI_Outputs/test-Construction.cpp"
+    "MIDI_Outputs/test-CCRotaryEncoder.cpp"
+    "MIDI_Interfaces/test-DebugStreamMIDI_Interface.cpp"
+    "MIDI_Interfaces/test-USBMIDI_Interface.cpp"
+    "MIDI_Interfaces/test-StreamMIDI_Interface.cpp"
+    "MIDI_Interfaces/test-BluetoothMIDI_Interface.cpp"
+    "MIDI_Interfaces/test-MIDI_Pipes.cpp"
+    "MIDI_Interfaces/test-BLEMIDIPacketBuilder.cpp"
+    "Banks/test-Banks.cpp"
+    "Selectors/test-ManyButtonsSelector.cpp"
+    "Selectors/test-IncrementDecrementSelector.cpp"
+    "Selectors/test-IncrementSelector.cpp"
 )
 target_include_directories(tests PRIVATE ${CMAKE_CURRENT_SOURCE_DIR})
-<<<<<<< HEAD
-target_link_libraries(tests PRIVATE Control_Surface)
-=======
 target_link_libraries(tests
-    PRIVATE Arduino_Helpers
+    PRIVATE Arduino_Helpers Control_Surface
     PRIVATE Arduino-Helpers::warnings)
->>>>>>> 628ba1ad
 
 # Add tests
 gtest_discover_tests(tests DISCOVERY_TIMEOUT 60 TIMEOUT 20)
