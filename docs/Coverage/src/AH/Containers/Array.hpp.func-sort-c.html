--- conflicted
+++ resolved
@@ -4,11 +4,7 @@
 
 <head>
   <meta http-equiv="Content-Type" content="text/html; charset=UTF-8">
-<<<<<<< HEAD
-  <title>LCOV - 80ba08a3895ece11ffdc0615e2a6f53de411ae19 - src/AH/Containers/Array.hpp - functions</title>
-=======
-  <title>LCOV - 62f9b31690cd326528909dc900cfda9ba79bd101 - src/AH/Containers/Array.hpp - functions</title>
->>>>>>> c8d7535e
+  <title>LCOV - d0de365697a9d6a8331c32c0388c9e38aa541a32 - src/AH/Containers/Array.hpp - functions</title>
   <link rel="stylesheet" type="text/css" href="../../../gcov.css">
 </head>
 
@@ -32,39 +28,21 @@
           </tr>
           <tr>
             <td class="headerItem">Test:</td>
-<<<<<<< HEAD
-            <td class="headerValue">80ba08a3895ece11ffdc0615e2a6f53de411ae19</td>
+            <td class="headerValue">d0de365697a9d6a8331c32c0388c9e38aa541a32</td>
             <td></td>
             <td class="headerItem">Lines:</td>
-            <td class="headerCovTableEntry">133</td>
-            <td class="headerCovTableEntry">144</td>
-            <td class="headerCovTableEntryHi">92.4 %</td>
-          </tr>
-          <tr>
-            <td class="headerItem">Date:</td>
-            <td class="headerValue">2019-11-21 23:16:59</td>
-            <td></td>
-            <td class="headerItem">Functions:</td>
-            <td class="headerCovTableEntry">160</td>
-            <td class="headerCovTableEntry">178</td>
-            <td class="headerCovTableEntryMed">89.9 %</td>
-=======
-            <td class="headerValue">62f9b31690cd326528909dc900cfda9ba79bd101</td>
-            <td></td>
-            <td class="headerItem">Lines:</td>
-            <td class="headerCovTableEntry">139</td>
-            <td class="headerCovTableEntry">139</td>
+            <td class="headerCovTableEntry">140</td>
+            <td class="headerCovTableEntry">140</td>
             <td class="headerCovTableEntryHi">100.0 %</td>
           </tr>
           <tr>
             <td class="headerItem">Date:</td>
-            <td class="headerValue">2019-11-27 22:46:21</td>
+            <td class="headerValue">2019-11-28 01:24:59</td>
             <td></td>
             <td class="headerItem">Functions:</td>
-            <td class="headerCovTableEntry">132</td>
-            <td class="headerCovTableEntry">133</td>
-            <td class="headerCovTableEntryHi">99.2 %</td>
->>>>>>> c8d7535e
+            <td class="headerCovTableEntry">174</td>
+            <td class="headerCovTableEntry">192</td>
+            <td class="headerCovTableEntryHi">90.6 %</td>
           </tr>
           <tr>
             <td class="headerItem">Legend:</td>
@@ -90,23 +68,75 @@
       <td width="20%" class="tableHead">Hit count <span class="tableHeadSort"><img src="../../../glass.png" width=10 height=14 alt="Sort by hit count" title="Sort by hit count" border=0></span></td>
     </tr>
     <tr>
-<<<<<<< HEAD
-              <td class="coverFn"><a href="Array.hpp.gcov.html#44">_ZN2AH5ArrayINS0_IhLm4EEELm3EEixEm</a></td>
-              <td class="coverFnLo">0</td>
-            </tr>
-    <tr>
-              <td class="coverFn"><a href="Array.hpp.gcov.html#82">_ZN2AH5ArrayINS_6ButtonELm3EE3endEv</a></td>
-              <td class="coverFnLo">0</td>
-            </tr>
-    <tr>
-              <td class="coverFn"><a href="Array.hpp.gcov.html#72">_ZN2AH5ArrayINS_6ButtonELm3EE5beginEv</a></td>
-              <td class="coverFnLo">0</td>
-            </tr>
-    <tr>
-              <td class="coverFn"><a href="Array.hpp.gcov.html#219">_ZNK2AH10ArraySliceIiLm5ELb1ELb0EE8IteratorltES2_</a></td>
-=======
+              <td class="coverFn"><a href="Array.hpp.gcov.html#48">_ZN2AH5ArrayINS0_IhLm4EEELm3EEixEm</a></td>
+              <td class="coverFnLo">0</td>
+            </tr>
+    <tr>
+              <td class="coverFn"><a href="Array.hpp.gcov.html#86">_ZN2AH5ArrayINS_6ButtonELm3EE3endEv</a></td>
+              <td class="coverFnLo">0</td>
+            </tr>
+    <tr>
+              <td class="coverFn"><a href="Array.hpp.gcov.html#76">_ZN2AH5ArrayINS_6ButtonELm3EE5beginEv</a></td>
+              <td class="coverFnLo">0</td>
+            </tr>
+    <tr>
               <td class="coverFn"><a href="Array.hpp.gcov.html#223">_ZNK2AH10ArraySliceIiLm5ELb1ELb0EE8IteratorltES2_</a></td>
->>>>>>> c8d7535e
+              <td class="coverFnLo">0</td>
+            </tr>
+    <tr>
+              <td class="coverFn"><a href="Array.hpp.gcov.html#65">_ZNK2AH5ArrayIN2CS13MIDICNChannelELm4EEixEm</a></td>
+              <td class="coverFnLo">0</td>
+            </tr>
+    <tr>
+              <td class="coverFn"><a href="Array.hpp.gcov.html#65">_ZNK2AH5ArrayIN2CS20MIDICNChannelAddressELm2EEixEm</a></td>
+              <td class="coverFnLo">0</td>
+            </tr>
+    <tr>
+              <td class="coverFn"><a href="Array.hpp.gcov.html#65">_ZNK2AH5ArrayIN2CS20MIDICNChannelAddressELm4EEixEm</a></td>
+              <td class="coverFnLo">0</td>
+            </tr>
+    <tr>
+              <td class="coverFn"><a href="Array.hpp.gcov.html#65">_ZNK2AH5ArrayINS0_IN2CS20MIDICNChannelAddressELm4EEELm2EEixEm</a></td>
+              <td class="coverFnLo">0</td>
+            </tr>
+    <tr>
+              <td class="coverFn"><a href="Array.hpp.gcov.html#65">_ZNK2AH5ArrayINS0_INS0_IhLm4EEELm3EEELm4EEixEm</a></td>
+              <td class="coverFnLo">0</td>
+            </tr>
+    <tr>
+              <td class="coverFn"><a href="Array.hpp.gcov.html#65">_ZNK2AH5ArrayINS0_IhLm4EEELm3EEixEm</a></td>
+              <td class="coverFnLo">0</td>
+            </tr>
+    <tr>
+              <td class="coverFn"><a href="Array.hpp.gcov.html#91">_ZNK2AH5ArrayIaLm1EE3endEv</a></td>
+              <td class="coverFnLo">0</td>
+            </tr>
+    <tr>
+              <td class="coverFn"><a href="Array.hpp.gcov.html#81">_ZNK2AH5ArrayIaLm1EE5beginEv</a></td>
+              <td class="coverFnLo">0</td>
+            </tr>
+    <tr>
+              <td class="coverFn"><a href="Array.hpp.gcov.html#91">_ZNK2AH5ArrayIaLm2EE3endEv</a></td>
+              <td class="coverFnLo">0</td>
+            </tr>
+    <tr>
+              <td class="coverFn"><a href="Array.hpp.gcov.html#81">_ZNK2AH5ArrayIaLm2EE5beginEv</a></td>
+              <td class="coverFnLo">0</td>
+            </tr>
+    <tr>
+              <td class="coverFn"><a href="Array.hpp.gcov.html#91">_ZNK2AH5ArrayIaLm3EE3endEv</a></td>
+              <td class="coverFnLo">0</td>
+            </tr>
+    <tr>
+              <td class="coverFn"><a href="Array.hpp.gcov.html#81">_ZNK2AH5ArrayIaLm3EE5beginEv</a></td>
+              <td class="coverFnLo">0</td>
+            </tr>
+    <tr>
+              <td class="coverFn"><a href="Array.hpp.gcov.html#65">_ZNK2AH5ArrayIhLm4EEixEm</a></td>
+              <td class="coverFnLo">0</td>
+            </tr>
+    <tr>
+              <td class="coverFn"><a href="Array.hpp.gcov.html#65">_ZNK2AH5ArrayItLm4EEixEm</a></td>
               <td class="coverFnLo">0</td>
             </tr>
     <tr>
@@ -118,6 +148,10 @@
               <td class="coverFnHi">1</td>
             </tr>
     <tr>
+              <td class="coverFn"><a href="Array.hpp.gcov.html#76">_ZN2AH5ArrayIN2CS20MIDICNChannelAddressELm4EE5beginEv</a></td>
+              <td class="coverFnHi">1</td>
+            </tr>
+    <tr>
               <td class="coverFn"><a href="Array.hpp.gcov.html#86">_ZN2AH5ArrayIZN21fillArray_simple_Test8TestBodyEvE1SLm4EE3endEv</a></td>
               <td class="coverFnHi">1</td>
             </tr>
@@ -142,63 +176,7 @@
               <td class="coverFnHi">1</td>
             </tr>
     <tr>
-<<<<<<< HEAD
-              <td class="coverFn"><a href="Array.hpp.gcov.html#61">_ZNK2AH5ArrayIN2CS20MIDICNChannelAddressELm2EEixEm</a></td>
-              <td class="coverFnLo">0</td>
-            </tr>
-    <tr>
-              <td class="coverFn"><a href="Array.hpp.gcov.html#61">_ZNK2AH5ArrayIN2CS20MIDICNChannelAddressELm4EEixEm</a></td>
-              <td class="coverFnLo">0</td>
-            </tr>
-    <tr>
-              <td class="coverFn"><a href="Array.hpp.gcov.html#61">_ZNK2AH5ArrayINS0_IN2CS20MIDICNChannelAddressELm4EEELm2EEixEm</a></td>
-              <td class="coverFnLo">0</td>
-            </tr>
-    <tr>
-              <td class="coverFn"><a href="Array.hpp.gcov.html#61">_ZNK2AH5ArrayINS0_INS0_IhLm4EEELm3EEELm4EEixEm</a></td>
-              <td class="coverFnLo">0</td>
-            </tr>
-    <tr>
-              <td class="coverFn"><a href="Array.hpp.gcov.html#61">_ZNK2AH5ArrayINS0_IhLm4EEELm3EEixEm</a></td>
-              <td class="coverFnLo">0</td>
-            </tr>
-    <tr>
-              <td class="coverFn"><a href="Array.hpp.gcov.html#87">_ZNK2AH5ArrayIaLm1EE3endEv</a></td>
-              <td class="coverFnLo">0</td>
-            </tr>
-    <tr>
-              <td class="coverFn"><a href="Array.hpp.gcov.html#77">_ZNK2AH5ArrayIaLm1EE5beginEv</a></td>
-              <td class="coverFnLo">0</td>
-            </tr>
-    <tr>
-              <td class="coverFn"><a href="Array.hpp.gcov.html#87">_ZNK2AH5ArrayIaLm2EE3endEv</a></td>
-              <td class="coverFnLo">0</td>
-            </tr>
-    <tr>
-              <td class="coverFn"><a href="Array.hpp.gcov.html#77">_ZNK2AH5ArrayIaLm2EE5beginEv</a></td>
-              <td class="coverFnLo">0</td>
-            </tr>
-    <tr>
-              <td class="coverFn"><a href="Array.hpp.gcov.html#87">_ZNK2AH5ArrayIaLm3EE3endEv</a></td>
-              <td class="coverFnLo">0</td>
-            </tr>
-    <tr>
-              <td class="coverFn"><a href="Array.hpp.gcov.html#77">_ZNK2AH5ArrayIaLm3EE5beginEv</a></td>
-              <td class="coverFnLo">0</td>
-            </tr>
-    <tr>
-              <td class="coverFn"><a href="Array.hpp.gcov.html#61">_ZNK2AH5ArrayIhLm4EEixEm</a></td>
-              <td class="coverFnLo">0</td>
-            </tr>
-    <tr>
-              <td class="coverFn"><a href="Array.hpp.gcov.html#61">_ZNK2AH5ArrayItLm4EEixEm</a></td>
-              <td class="coverFnLo">0</td>
-            </tr>
-    <tr>
-              <td class="coverFn"><a href="Array.hpp.gcov.html#82">_ZN2AH5ArrayIZN21fillArray_simple_Test8TestBodyEvE1SLm4EE3endEv</a></td>
-=======
               <td class="coverFn"><a href="Array.hpp.gcov.html#276">_ZN2AH5ArrayIiLm5EE5sliceILm0ELm1EEENS_10ArraySliceIiXplclL_ZNS_8abs_diffImEET_RKS5_S7_ET_T0_ELi1EEXltT0_T_ELb0EEEv</a></td>
->>>>>>> c8d7535e
               <td class="coverFnHi">1</td>
             </tr>
     <tr>
@@ -226,6 +204,14 @@
               <td class="coverFnHi">1</td>
             </tr>
     <tr>
+              <td class="coverFn"><a href="Array.hpp.gcov.html#86">_ZN2AH5ArrayItLm4EE3endEv</a></td>
+              <td class="coverFnHi">1</td>
+            </tr>
+    <tr>
+              <td class="coverFn"><a href="Array.hpp.gcov.html#76">_ZN2AH5ArrayItLm4EE5beginEv</a></td>
+              <td class="coverFnHi">1</td>
+            </tr>
+    <tr>
               <td class="coverFn"><a href="Array.hpp.gcov.html#505">_ZN2AHdVIiiLm3ELb0ELb0EEERKNS_10ArraySliceIT_XT1_EXT2_EXT3_EEES5_T0_</a></td>
               <td class="coverFnHi">1</td>
             </tr>
@@ -242,19 +228,7 @@
               <td class="coverFnHi">1</td>
             </tr>
     <tr>
-<<<<<<< HEAD
-              <td class="coverFn"><a href="Array.hpp.gcov.html#82">_ZN2AH5ArrayItLm4EE3endEv</a></td>
-              <td class="coverFnHi">1</td>
-            </tr>
-    <tr>
-              <td class="coverFn"><a href="Array.hpp.gcov.html#72">_ZN2AH5ArrayItLm4EE5beginEv</a></td>
-              <td class="coverFnHi">1</td>
-            </tr>
-    <tr>
-              <td class="coverFn"><a href="Array.hpp.gcov.html#477">_ZN2AHdVIiiLm3ELb0ELb0EEERKNS_10ArraySliceIT_XT1_EXT2_EXT3_EEES5_T0_</a></td>
-=======
               <td class="coverFn"><a href="Array.hpp.gcov.html#498">_ZN2AHdvIiiLm5EEENS_5ArrayIDTdvtlT_EtlT0_EEXT1_EEERKNS1_IS2_XT1_EEES3_</a></td>
->>>>>>> c8d7535e
               <td class="coverFnHi">1</td>
             </tr>
     <tr>
@@ -390,10 +364,22 @@
               <td class="coverFnHi">1</td>
             </tr>
     <tr>
+              <td class="coverFn"><a href="Array.hpp.gcov.html#91">_ZNK2AH5ArrayIN2CS13MIDICNChannelELm4EE3endEv</a></td>
+              <td class="coverFnHi">1</td>
+            </tr>
+    <tr>
+              <td class="coverFn"><a href="Array.hpp.gcov.html#81">_ZNK2AH5ArrayIN2CS13MIDICNChannelELm4EE5beginEv</a></td>
+              <td class="coverFnHi">1</td>
+            </tr>
+    <tr>
               <td class="coverFn"><a href="Array.hpp.gcov.html#99">_ZNK2AH5ArrayIZN21fillArray_simple_Test8TestBodyEvE1SLm4EEeqERKS3_</a></td>
               <td class="coverFnHi">1</td>
             </tr>
     <tr>
+              <td class="coverFn"><a href="Array.hpp.gcov.html#65">_ZNK2AH5ArrayIcLm17EEixEm</a></td>
+              <td class="coverFnHi">1</td>
+            </tr>
+    <tr>
               <td class="coverFn"><a href="Array.hpp.gcov.html#99">_ZNK2AH5ArrayIiLm4EEeqERKS1_</a></td>
               <td class="coverFnHi">1</td>
             </tr>
@@ -406,15 +392,7 @@
               <td class="coverFnHi">1</td>
             </tr>
     <tr>
-<<<<<<< HEAD
-              <td class="coverFn"><a href="Array.hpp.gcov.html#61">_ZNK2AH5ArrayIcLm17EEixEm</a></td>
-              <td class="coverFnHi">1</td>
-            </tr>
-    <tr>
-              <td class="coverFn"><a href="Array.hpp.gcov.html#95">_ZNK2AH5ArrayIiLm4EEeqERKS1_</a></td>
-=======
               <td class="coverFn"><a href="Array.hpp.gcov.html#285">_ZNK2AH5ArrayIiLm5EE5sliceILm3ELm4EEENS_10ArraySliceIiXplclL_ZNS_8abs_diffImEET_RKS5_S7_ET_T0_ELi1EEXltT0_T_ELb1EEEv</a></td>
->>>>>>> c8d7535e
               <td class="coverFnHi">1</td>
             </tr>
     <tr>
@@ -430,19 +408,19 @@
               <td class="coverFnHi">1</td>
             </tr>
     <tr>
-<<<<<<< HEAD
-              <td class="coverFn"><a href="Array.hpp.gcov.html#87">_ZNK2AH5ArrayItLm11EE3endEv</a></td>
-              <td class="coverFnHi">1</td>
-            </tr>
-    <tr>
-              <td class="coverFn"><a href="Array.hpp.gcov.html#77">_ZNK2AH5ArrayItLm11EE5beginEv</a></td>
-              <td class="coverFnHi">1</td>
-            </tr>
-    <tr>
-              <td class="coverFn"><a href="Array.hpp.gcov.html#184">_ZN2AH10ArraySliceIiLm5ELb0ELb0EE8IteratorC2EPi</a></td>
-=======
+              <td class="coverFn"><a href="Array.hpp.gcov.html#91">_ZNK2AH5ArrayItLm11EE3endEv</a></td>
+              <td class="coverFnHi">1</td>
+            </tr>
+    <tr>
+              <td class="coverFn"><a href="Array.hpp.gcov.html#81">_ZNK2AH5ArrayItLm11EE5beginEv</a></td>
+              <td class="coverFnHi">1</td>
+            </tr>
+    <tr>
               <td class="coverFn"><a href="Array.hpp.gcov.html#201">_ZN2AH10ArraySliceIiLm5ELb0ELb0EE8IteratorppEv</a></td>
->>>>>>> c8d7535e
+              <td class="coverFnHi">2</td>
+            </tr>
+    <tr>
+              <td class="coverFn"><a href="Array.hpp.gcov.html#48">_ZN2AH5ArrayINS0_IhLm2EEELm3EEixEm</a></td>
               <td class="coverFnHi">2</td>
             </tr>
     <tr>
@@ -450,31 +428,19 @@
               <td class="coverFnHi">2</td>
             </tr>
     <tr>
-<<<<<<< HEAD
-              <td class="coverFn"><a href="Array.hpp.gcov.html#44">_ZN2AH5ArrayINS0_IhLm2EEELm3EEixEm</a></td>
-              <td class="coverFnHi">2</td>
-            </tr>
-    <tr>
-              <td class="coverFn"><a href="Array.hpp.gcov.html#272">_ZN2AH5ArrayIiLm9EE5sliceILm2ELm4EEENS_10ArraySliceIiXplclL_ZNS_8abs_diffImEET_RKS5_S7_ET_T0_ELi1EEXltT0_T_ELb0EEEv</a></td>
-              <td class="coverFnHi">2</td>
-            </tr>
-    <tr>
-              <td class="coverFn"><a href="Array.hpp.gcov.html#82">_ZN2AH5ArrayItLm1EE3endEv</a></td>
-              <td class="coverFnHi">2</td>
-            </tr>
-    <tr>
-              <td class="coverFn"><a href="Array.hpp.gcov.html#72">_ZN2AH5ArrayItLm1EE5beginEv</a></td>
-              <td class="coverFnHi">2</td>
-            </tr>
-    <tr>
-              <td class="coverFn"><a href="Array.hpp.gcov.html#319">_ZN2AHeqIiiLm5ELm5ELb0ELb0EEEbNS_10ArraySliceIT_XT1_EXT3_EXT4_EEERKNS_5ArrayIT0_XT2_EEE</a></td>
-=======
+              <td class="coverFn"><a href="Array.hpp.gcov.html#86">_ZN2AH5ArrayItLm1EE3endEv</a></td>
+              <td class="coverFnHi">2</td>
+            </tr>
+    <tr>
+              <td class="coverFn"><a href="Array.hpp.gcov.html#76">_ZN2AH5ArrayItLm1EE5beginEv</a></td>
+              <td class="coverFnHi">2</td>
+            </tr>
+    <tr>
               <td class="coverFn"><a href="Array.hpp.gcov.html#323">_ZN2AHeqIiiLm5ELm5ELb0ELb0EEEbNS_10ArraySliceIT_XT1_EXT3_EXT4_EEERKNS_5ArrayIT0_XT2_EEE</a></td>
               <td class="coverFnHi">2</td>
             </tr>
     <tr>
               <td class="coverFn"><a href="Array.hpp.gcov.html#305">_ZN2AHeqIiiLm5ELm5ELb0ELb0ELb0ELb1EEEbNS_10ArraySliceIT_XT1_EXT3_EXT5_EEENS1_IT0_XT2_EXT4_EXT6_EEE</a></td>
->>>>>>> c8d7535e
               <td class="coverFnHi">2</td>
             </tr>
     <tr>
@@ -506,15 +472,11 @@
               <td class="coverFnHi">3</td>
             </tr>
     <tr>
-<<<<<<< HEAD
-              <td class="coverFn"><a href="Array.hpp.gcov.html#44">_ZN2AH5ArrayINS0_IhLm2EEELm1EEixEm</a></td>
-              <td class="coverFnHi">3</td>
-            </tr>
-    <tr>
-              <td class="coverFn"><a href="Array.hpp.gcov.html#272">_ZN2AH5ArrayIiLm5EE5sliceILm0ELm4EEENS_10ArraySliceIiXplclL_ZNS_8abs_diffImEET_RKS5_S7_ET_T0_ELi1EEXltT0_T_ELb0EEEv</a></td>
-=======
+              <td class="coverFn"><a href="Array.hpp.gcov.html#48">_ZN2AH5ArrayINS0_IhLm2EEELm1EEixEm</a></td>
+              <td class="coverFnHi">3</td>
+            </tr>
+    <tr>
               <td class="coverFn"><a href="Array.hpp.gcov.html#276">_ZN2AH5ArrayIiLm5EE5sliceILm2ELm4EEENS_10ArraySliceIiXplclL_ZNS_8abs_diffImEET_RKS5_S7_ET_T0_ELi1EEXltT0_T_ELb0EEEv</a></td>
->>>>>>> c8d7535e
               <td class="coverFnHi">3</td>
             </tr>
     <tr>
@@ -550,15 +512,11 @@
               <td class="coverFnHi">4</td>
             </tr>
     <tr>
-<<<<<<< HEAD
-              <td class="coverFn"><a href="Array.hpp.gcov.html#44">_ZN2AH5ArrayIN2CS20MIDICNChannelAddressELm4EEixEm</a></td>
-              <td class="coverFnHi">4</td>
-            </tr>
-    <tr>
-              <td class="coverFn"><a href="Array.hpp.gcov.html#44">_ZN2AH5ArrayIiLm4EEixEm</a></td>
-=======
               <td class="coverFn"><a href="Array.hpp.gcov.html#276">_ZN2AH5ArrayIiLm5EE5sliceILm0ELm2EEENS_10ArraySliceIiXplclL_ZNS_8abs_diffImEET_RKS5_S7_ET_T0_ELi1EEXltT0_T_ELb0EEEv</a></td>
->>>>>>> c8d7535e
+              <td class="coverFnHi">4</td>
+            </tr>
+    <tr>
+              <td class="coverFn"><a href="Array.hpp.gcov.html#48">_ZN2AH5ArrayItLm1EEixEm</a></td>
               <td class="coverFnHi">4</td>
             </tr>
     <tr>
@@ -570,15 +528,7 @@
               <td class="coverFnHi">4</td>
             </tr>
     <tr>
-<<<<<<< HEAD
-              <td class="coverFn"><a href="Array.hpp.gcov.html#44">_ZN2AH5ArrayItLm1EEixEm</a></td>
-              <td class="coverFnHi">4</td>
-            </tr>
-    <tr>
-              <td class="coverFn"><a href="Array.hpp.gcov.html#301">_ZN2AHeqIiiLm3ELm3ELb0ELb0ELb0ELb0EEEbNS_10ArraySliceIT_XT1_EXT3_EXT5_EEENS1_IT0_XT2_EXT4_EXT6_EEE</a></td>
-=======
               <td class="coverFn"><a href="Array.hpp.gcov.html#258">_ZNK2AH10ArraySliceIiLm5ELb1ELb0EE3endEv</a></td>
->>>>>>> c8d7535e
               <td class="coverFnHi">4</td>
             </tr>
     <tr>
@@ -586,70 +536,48 @@
               <td class="coverFnHi">4</td>
             </tr>
     <tr>
+              <td class="coverFn"><a href="Array.hpp.gcov.html#65">_ZNK2AH5ArrayIN2CS13MIDICNChannelELm2EEixEm</a></td>
+              <td class="coverFnHi">4</td>
+            </tr>
+    <tr>
+              <td class="coverFn"><a href="Array.hpp.gcov.html#65">_ZNK2AH5ArrayINS0_INS0_IhLm2EEELm3EEELm2EEixEm</a></td>
+              <td class="coverFnHi">4</td>
+            </tr>
+    <tr>
               <td class="coverFn"><a href="Array.hpp.gcov.html#114">_ZNK2AH5ArrayIiLm5EEneERKS1_</a></td>
               <td class="coverFnHi">4</td>
             </tr>
     <tr>
-<<<<<<< HEAD
-              <td class="coverFn"><a href="Array.hpp.gcov.html#61">_ZNK2AH5ArrayIN2CS13MIDICNChannelELm2EEixEm</a></td>
-              <td class="coverFnHi">4</td>
-            </tr>
-    <tr>
-              <td class="coverFn"><a href="Array.hpp.gcov.html#61">_ZNK2AH5ArrayIN2CS13MIDICNChannelELm4EEixEm</a></td>
-              <td class="coverFnHi">4</td>
-            </tr>
-    <tr>
-              <td class="coverFn"><a href="Array.hpp.gcov.html#61">_ZNK2AH5ArrayINS0_INS0_IhLm2EEELm3EEELm2EEixEm</a></td>
-              <td class="coverFnHi">4</td>
-            </tr>
-    <tr>
-              <td class="coverFn"><a href="Array.hpp.gcov.html#110">_ZNK2AH5ArrayIiLm5EEneERKS1_</a></td>
-              <td class="coverFnHi">4</td>
-            </tr>
-    <tr>
-              <td class="coverFn"><a href="Array.hpp.gcov.html#87">_ZNK2AH5ArrayItLm2EE3endEv</a></td>
-              <td class="coverFnHi">4</td>
-            </tr>
-    <tr>
-              <td class="coverFn"><a href="Array.hpp.gcov.html#77">_ZNK2AH5ArrayItLm2EE5beginEv</a></td>
-              <td class="coverFnHi">4</td>
-=======
-              <td class="coverFn"><a href="Array.hpp.gcov.html#91">_ZNK2AH5ArrayItLm3EE3endEv</a></td>
-              <td class="coverFnHi">4</td>
-            </tr>
-    <tr>
-              <td class="coverFn"><a href="Array.hpp.gcov.html#81">_ZNK2AH5ArrayItLm3EE5beginEv</a></td>
-              <td class="coverFnHi">4</td>
+              <td class="coverFn"><a href="Array.hpp.gcov.html#91">_ZNK2AH5ArrayItLm2EE3endEv</a></td>
+              <td class="coverFnHi">4</td>
+            </tr>
+    <tr>
+              <td class="coverFn"><a href="Array.hpp.gcov.html#81">_ZNK2AH5ArrayItLm2EE5beginEv</a></td>
+              <td class="coverFnHi">4</td>
+            </tr>
+    <tr>
+              <td class="coverFn"><a href="Array.hpp.gcov.html#48">_ZN2AH5ArrayIhLm4EEixEm</a></td>
+              <td class="coverFnHi">5</td>
             </tr>
     <tr>
               <td class="coverFn"><a href="Array.hpp.gcov.html#276">_ZN2AH5ArrayIiLm5EE5sliceILm4ELm0EEENS_10ArraySliceIiXplclL_ZNS_8abs_diffImEET_RKS5_S7_ET_T0_ELi1EEXltT0_T_ELb0EEEv</a></td>
               <td class="coverFnHi">5</td>
->>>>>>> c8d7535e
+            </tr>
+    <tr>
+              <td class="coverFn"><a href="Array.hpp.gcov.html#48">_ZN2AH5ArrayItLm4EEixEm</a></td>
+              <td class="coverFnHi">5</td>
             </tr>
     <tr>
               <td class="coverFn"><a href="Array.hpp.gcov.html#99">_ZNK2AH5ArrayIiLm6EEeqERKS1_</a></td>
               <td class="coverFnHi">5</td>
             </tr>
     <tr>
-<<<<<<< HEAD
-              <td class="coverFn"><a href="Array.hpp.gcov.html#44">_ZN2AH5ArrayIhLm4EEixEm</a></td>
-              <td class="coverFnHi">5</td>
-            </tr>
-    <tr>
-              <td class="coverFn"><a href="Array.hpp.gcov.html#44">_ZN2AH5ArrayItLm4EEixEm</a></td>
-              <td class="coverFnHi">5</td>
-            </tr>
-    <tr>
-              <td class="coverFn"><a href="Array.hpp.gcov.html#95">_ZNK2AH5ArrayIiLm6EEeqERKS1_</a></td>
-              <td class="coverFnHi">5</td>
-=======
               <td class="coverFn"><a href="Array.hpp.gcov.html#188">_ZN2AH10ArraySliceIiLm5ELb0ELb0EE8IteratorC2EPi</a></td>
               <td class="coverFnHi">6</td>
             </tr>
     <tr>
               <td class="coverFn"><a href="Array.hpp.gcov.html#174">_ZN2AH10ArraySliceIiLm5ELb1ELb0EEC2EPi</a></td>
               <td class="coverFnHi">6</td>
->>>>>>> c8d7535e
             </tr>
     <tr>
               <td class="coverFn"><a href="Array.hpp.gcov.html#48">_ZN2AH5ArrayINS0_IiLm2EEELm3EEixEm</a></td>
@@ -676,19 +604,15 @@
               <td class="coverFnHi">7</td>
             </tr>
     <tr>
-<<<<<<< HEAD
-              <td class="coverFn"><a href="Array.hpp.gcov.html#87">_ZNK2AH5ArrayItLm3EE3endEv</a></td>
+              <td class="coverFn"><a href="Array.hpp.gcov.html#91">_ZNK2AH5ArrayItLm3EE3endEv</a></td>
               <td class="coverFnHi">7</td>
             </tr>
     <tr>
-              <td class="coverFn"><a href="Array.hpp.gcov.html#77">_ZNK2AH5ArrayItLm3EE5beginEv</a></td>
+              <td class="coverFn"><a href="Array.hpp.gcov.html#81">_ZNK2AH5ArrayItLm3EE5beginEv</a></td>
               <td class="coverFnHi">7</td>
             </tr>
     <tr>
-              <td class="coverFn"><a href="Array.hpp.gcov.html#170">_ZN2AH10ArraySliceIiLm3ELb0ELb1EEC2EPKi</a></td>
-=======
               <td class="coverFn"><a href="Array.hpp.gcov.html#174">_ZN2AH10ArraySliceIiLm3ELb0ELb1EEC2EPKi</a></td>
->>>>>>> c8d7535e
               <td class="coverFnHi">8</td>
             </tr>
     <tr>
@@ -700,19 +624,15 @@
               <td class="coverFnHi">8</td>
             </tr>
     <tr>
-<<<<<<< HEAD
-              <td class="coverFn"><a href="Array.hpp.gcov.html#44">_ZN2AH5ArrayINS0_IhLm1EEELm1EEixEm</a></td>
-              <td class="coverFnHi">8</td>
-            </tr>
-    <tr>
-              <td class="coverFn"><a href="Array.hpp.gcov.html#44">_ZN2AH5ArrayINS0_IhLm3EEELm2EEixEm</a></td>
-              <td class="coverFnHi">8</td>
-            </tr>
-    <tr>
-              <td class="coverFn"><a href="Array.hpp.gcov.html#272">_ZN2AH5ArrayIiLm5EE5sliceILm1ELm3EEENS_10ArraySliceIiXplclL_ZNS_8abs_diffImEET_RKS5_S7_ET_T0_ELi1EEXltT0_T_ELb0EEEv</a></td>
-=======
+              <td class="coverFn"><a href="Array.hpp.gcov.html#48">_ZN2AH5ArrayINS0_IhLm1EEELm1EEixEm</a></td>
+              <td class="coverFnHi">8</td>
+            </tr>
+    <tr>
+              <td class="coverFn"><a href="Array.hpp.gcov.html#48">_ZN2AH5ArrayINS0_IhLm3EEELm2EEixEm</a></td>
+              <td class="coverFnHi">8</td>
+            </tr>
+    <tr>
               <td class="coverFn"><a href="Array.hpp.gcov.html#276">_ZN2AH5ArrayIiLm5EE5sliceILm1ELm3EEENS_10ArraySliceIiXplclL_ZNS_8abs_diffImEET_RKS5_S7_ET_T0_ELi1EEXltT0_T_ELb0EEEv</a></td>
->>>>>>> c8d7535e
               <td class="coverFnHi">8</td>
             </tr>
     <tr>
@@ -720,19 +640,15 @@
               <td class="coverFnHi">8</td>
             </tr>
     <tr>
-<<<<<<< HEAD
-              <td class="coverFn"><a href="Array.hpp.gcov.html#61">_ZNK2AH5ArrayINS0_IhLm2EEELm1EEixEm</a></td>
-              <td class="coverFnHi">8</td>
-            </tr>
-    <tr>
-              <td class="coverFn"><a href="Array.hpp.gcov.html#61">_ZNK2AH5ArrayINS0_IhLm2EEELm3EEixEm</a></td>
-              <td class="coverFnHi">8</td>
-            </tr>
-    <tr>
-              <td class="coverFn"><a href="Array.hpp.gcov.html#61">_ZNK2AH5ArrayIZN21fillArray_simple_Test8TestBodyEvE1SLm4EEixEm</a></td>
-=======
+              <td class="coverFn"><a href="Array.hpp.gcov.html#65">_ZNK2AH5ArrayINS0_IhLm2EEELm1EEixEm</a></td>
+              <td class="coverFnHi">8</td>
+            </tr>
+    <tr>
+              <td class="coverFn"><a href="Array.hpp.gcov.html#65">_ZNK2AH5ArrayINS0_IhLm2EEELm3EEixEm</a></td>
+              <td class="coverFnHi">8</td>
+            </tr>
+    <tr>
               <td class="coverFn"><a href="Array.hpp.gcov.html#65">_ZNK2AH5ArrayIZN21fillArray_simple_Test8TestBodyEvE1SLm4EEixEm</a></td>
->>>>>>> c8d7535e
               <td class="coverFnHi">8</td>
             </tr>
     <tr>
@@ -748,27 +664,19 @@
               <td class="coverFnHi">10</td>
             </tr>
     <tr>
-<<<<<<< HEAD
-              <td class="coverFn"><a href="Array.hpp.gcov.html#61">_ZNK2AH5ArrayIcLm5EEixEm</a></td>
+              <td class="coverFn"><a href="Array.hpp.gcov.html#65">_ZNK2AH5ArrayIcLm5EEixEm</a></td>
               <td class="coverFnHi">11</td>
             </tr>
     <tr>
-              <td class="coverFn"><a href="Array.hpp.gcov.html#61">_ZNK2AH5ArrayIiLm4EEixEm</a></td>
-              <td class="coverFnHi">11</td>
-            </tr>
-    <tr>
-              <td class="coverFn"><a href="Array.hpp.gcov.html#61">_ZNK2AH5ArrayItLm11EEixEm</a></td>
-              <td class="coverFnHi">11</td>
-            </tr>
-    <tr>
-              <td class="coverFn"><a href="Array.hpp.gcov.html#87">_ZNK2AH5ArrayItLm4EE3endEv</a></td>
-=======
               <td class="coverFn"><a href="Array.hpp.gcov.html#65">_ZNK2AH5ArrayIiLm4EEixEm</a></td>
               <td class="coverFnHi">11</td>
             </tr>
     <tr>
+              <td class="coverFn"><a href="Array.hpp.gcov.html#65">_ZNK2AH5ArrayItLm11EEixEm</a></td>
+              <td class="coverFnHi">11</td>
+            </tr>
+    <tr>
               <td class="coverFn"><a href="Array.hpp.gcov.html#91">_ZNK2AH5ArrayItLm4EE3endEv</a></td>
->>>>>>> c8d7535e
               <td class="coverFnHi">11</td>
             </tr>
     <tr>
@@ -788,25 +696,20 @@
               <td class="coverFnHi">12</td>
             </tr>
     <tr>
-<<<<<<< HEAD
-              <td class="coverFn"><a href="Array.hpp.gcov.html#44">_ZN2AH5ArrayIhLm3EEixEm</a></td>
-              <td class="coverFnHi">16</td>
-            </tr>
-    <tr>
-              <td class="coverFn"><a href="Array.hpp.gcov.html#61">_ZNK2AH5ArrayINS0_IhLm1EEELm1EEixEm</a></td>
-              <td class="coverFnHi">16</td>
-            </tr>
-    <tr>
-              <td class="coverFn"><a href="Array.hpp.gcov.html#44">_ZN2AH5ArrayIhLm2EEixEm</a></td>
-              <td class="coverFnHi">17</td>
-            </tr>
-    <tr>
-              <td class="coverFn"><a href="Array.hpp.gcov.html#170">_ZN2AH10ArraySliceIiLm3ELb0ELb0EEC2EPi</a></td>
-              <td class="coverFnHi">19</td>
-=======
               <td class="coverFn"><a href="Array.hpp.gcov.html#65">_ZNK2AH5ArrayIiLm7EEixEm</a></td>
               <td class="coverFnHi">14</td>
->>>>>>> c8d7535e
+            </tr>
+    <tr>
+              <td class="coverFn"><a href="Array.hpp.gcov.html#48">_ZN2AH5ArrayIhLm3EEixEm</a></td>
+              <td class="coverFnHi">16</td>
+            </tr>
+    <tr>
+              <td class="coverFn"><a href="Array.hpp.gcov.html#65">_ZNK2AH5ArrayINS0_IhLm1EEELm1EEixEm</a></td>
+              <td class="coverFnHi">16</td>
+            </tr>
+    <tr>
+              <td class="coverFn"><a href="Array.hpp.gcov.html#48">_ZN2AH5ArrayIhLm2EEixEm</a></td>
+              <td class="coverFnHi">17</td>
             </tr>
     <tr>
               <td class="coverFn"><a href="Array.hpp.gcov.html#174">_ZN2AH10ArraySliceIiLm3ELb0ELb0EEC2EPi</a></td>
@@ -829,39 +732,31 @@
               <td class="coverFnHi">25</td>
             </tr>
     <tr>
-<<<<<<< HEAD
-              <td class="coverFn"><a href="Array.hpp.gcov.html#82">_ZN2AH5ArrayINS_6ButtonELm2EE3endEv</a></td>
+              <td class="coverFn"><a href="Array.hpp.gcov.html#86">_ZN2AH5ArrayINS_6ButtonELm2EE3endEv</a></td>
               <td class="coverFnHi">26</td>
             </tr>
     <tr>
-              <td class="coverFn"><a href="Array.hpp.gcov.html#72">_ZN2AH5ArrayINS_6ButtonELm2EE5beginEv</a></td>
+              <td class="coverFn"><a href="Array.hpp.gcov.html#76">_ZN2AH5ArrayINS_6ButtonELm2EE5beginEv</a></td>
               <td class="coverFnHi">26</td>
             </tr>
     <tr>
-              <td class="coverFn"><a href="Array.hpp.gcov.html#44">_ZN2AH5ArrayIhLm1EEixEm</a></td>
+              <td class="coverFn"><a href="Array.hpp.gcov.html#48">_ZN2AH5ArrayIhLm1EEixEm</a></td>
               <td class="coverFnHi">26</td>
             </tr>
     <tr>
-              <td class="coverFn"><a href="Array.hpp.gcov.html#236">_ZNK2AH10ArraySliceIiLm4ELb0ELb0EEixEm</a></td>
-              <td class="coverFnHi">28</td>
-            </tr>
-    <tr>
-              <td class="coverFn"><a href="Array.hpp.gcov.html#30">_ZN2AH5ArrayIN2CS11SysExBufferELm16EEC2Ev</a></td>
-              <td class="coverFnHi">31</td>
-            </tr>
-    <tr>
-              <td class="coverFn"><a href="Array.hpp.gcov.html#44">_ZN2AH5ArrayIcLm17EEixEm</a></td>
-              <td class="coverFnHi">33</td>
-            </tr>
-    <tr>
-              <td class="coverFn"><a href="Array.hpp.gcov.html#236">_ZNK2AH10ArraySliceIiLm5ELb0ELb1EEixEm</a></td>
-=======
               <td class="coverFn"><a href="Array.hpp.gcov.html#240">_ZNK2AH10ArraySliceIiLm4ELb0ELb0EEixEm</a></td>
               <td class="coverFnHi">28</td>
             </tr>
     <tr>
+              <td class="coverFn"><a href="Array.hpp.gcov.html#34">_ZN2AH5ArrayIN2CS11SysExBufferELm16EEC2Ev</a></td>
+              <td class="coverFnHi">31</td>
+            </tr>
+    <tr>
+              <td class="coverFn"><a href="Array.hpp.gcov.html#48">_ZN2AH5ArrayIcLm17EEixEm</a></td>
+              <td class="coverFnHi">33</td>
+            </tr>
+    <tr>
               <td class="coverFn"><a href="Array.hpp.gcov.html#240">_ZNK2AH10ArraySliceIiLm5ELb0ELb1EEixEm</a></td>
->>>>>>> c8d7535e
               <td class="coverFnHi">35</td>
             </tr>
     <tr>
@@ -869,17 +764,12 @@
               <td class="coverFnHi">36</td>
             </tr>
     <tr>
-<<<<<<< HEAD
-              <td class="coverFn"><a href="Array.hpp.gcov.html#61">_ZNK2AH5ArrayIhLm1EEixEm</a></td>
+              <td class="coverFn"><a href="Array.hpp.gcov.html#65">_ZNK2AH5ArrayIhLm1EEixEm</a></td>
               <td class="coverFnHi">37</td>
             </tr>
     <tr>
-              <td class="coverFn"><a href="Array.hpp.gcov.html#44">_ZN2AH5ArrayIiLm5EEixEm</a></td>
-              <td class="coverFnHi">49</td>
-=======
               <td class="coverFn"><a href="Array.hpp.gcov.html#240">_ZNK2AH10ArraySliceIiLm3ELb0ELb1EEixEm</a></td>
               <td class="coverFnHi">51</td>
->>>>>>> c8d7535e
             </tr>
     <tr>
               <td class="coverFn"><a href="Array.hpp.gcov.html#48">_ZN2AH5ArrayIiLm5EEixEm</a></td>
@@ -890,27 +780,23 @@
               <td class="coverFnHi">56</td>
             </tr>
     <tr>
-<<<<<<< HEAD
-              <td class="coverFn"><a href="Array.hpp.gcov.html#61">_ZNK2AH5ArrayIN2CS11SysExBufferELm16EEixEm</a></td>
+              <td class="coverFn"><a href="Array.hpp.gcov.html#65">_ZNK2AH5ArrayIN2CS11SysExBufferELm16EEixEm</a></td>
               <td class="coverFnHi">58</td>
             </tr>
     <tr>
-              <td class="coverFn"><a href="Array.hpp.gcov.html#61">_ZNK2AH5ArrayIhLm2EEixEm</a></td>
+              <td class="coverFn"><a href="Array.hpp.gcov.html#65">_ZNK2AH5ArrayIhLm2EEixEm</a></td>
               <td class="coverFnHi">58</td>
             </tr>
     <tr>
-              <td class="coverFn"><a href="Array.hpp.gcov.html#61">_ZNK2AH5ArrayItLm3EEixEm</a></td>
+              <td class="coverFn"><a href="Array.hpp.gcov.html#65">_ZNK2AH5ArrayItLm3EEixEm</a></td>
               <td class="coverFnHi">60</td>
             </tr>
     <tr>
-              <td class="coverFn"><a href="Array.hpp.gcov.html#44">_ZN2AH5ArrayIN2CS11SysExBufferELm16EEixEm</a></td>
+              <td class="coverFn"><a href="Array.hpp.gcov.html#48">_ZN2AH5ArrayIN2CS11SysExBufferELm16EEixEm</a></td>
               <td class="coverFnHi">63</td>
             </tr>
     <tr>
-              <td class="coverFn"><a href="Array.hpp.gcov.html#61">_ZNK2AH5ArrayIiLm6EEixEm</a></td>
-=======
               <td class="coverFn"><a href="Array.hpp.gcov.html#65">_ZNK2AH5ArrayIiLm6EEixEm</a></td>
->>>>>>> c8d7535e
               <td class="coverFnHi">66</td>
             </tr>
     <tr>
@@ -918,49 +804,36 @@
               <td class="coverFnHi">68</td>
             </tr>
     <tr>
-<<<<<<< HEAD
-              <td class="coverFn"><a href="Array.hpp.gcov.html#61">_ZNK2AH5ArrayItLm2EEixEm</a></td>
+              <td class="coverFn"><a href="Array.hpp.gcov.html#65">_ZNK2AH5ArrayItLm2EEixEm</a></td>
               <td class="coverFnHi">68</td>
             </tr>
     <tr>
-              <td class="coverFn"><a href="Array.hpp.gcov.html#44">_ZN2AH5ArrayIiLm6EEixEm</a></td>
-              <td class="coverFnHi">73</td>
-            </tr>
-    <tr>
-              <td class="coverFn"><a href="Array.hpp.gcov.html#44">_ZN2AH5ArrayIcLm5EEixEm</a></td>
-              <td class="coverFnHi">83</td>
-            </tr>
-    <tr>
-              <td class="coverFn"><a href="Array.hpp.gcov.html#236">_ZNK2AH10ArraySliceIiLm3ELb0ELb0EEixEm</a></td>
-              <td class="coverFnHi">87</td>
-            </tr>
-    <tr>
-              <td class="coverFn"><a href="Array.hpp.gcov.html#61">_ZNK2AH5ArrayINS0_IhLm3EEELm2EEixEm</a></td>
-              <td class="coverFnHi">108</td>
-            </tr>
-    <tr>
-              <td class="coverFn"><a href="Array.hpp.gcov.html#61">_ZNK2AH5ArrayIhLm3EEixEm</a></td>
-              <td class="coverFnHi">114</td>
-            </tr>
-    <tr>
-              <td class="coverFn"><a href="Array.hpp.gcov.html#61">_ZNK2AH5ArrayIiLm5EEixEm</a></td>
-              <td class="coverFnHi">188</td>
-=======
               <td class="coverFn"><a href="Array.hpp.gcov.html#48">_ZN2AH5ArrayIiLm6EEixEm</a></td>
               <td class="coverFnHi">73</td>
             </tr>
     <tr>
+              <td class="coverFn"><a href="Array.hpp.gcov.html#48">_ZN2AH5ArrayIcLm5EEixEm</a></td>
+              <td class="coverFnHi">83</td>
+            </tr>
+    <tr>
               <td class="coverFn"><a href="Array.hpp.gcov.html#240">_ZNK2AH10ArraySliceIiLm3ELb0ELb0EEixEm</a></td>
               <td class="coverFnHi">87</td>
             </tr>
     <tr>
+              <td class="coverFn"><a href="Array.hpp.gcov.html#65">_ZNK2AH5ArrayINS0_IhLm3EEELm2EEixEm</a></td>
+              <td class="coverFnHi">108</td>
+            </tr>
+    <tr>
               <td class="coverFn"><a href="Array.hpp.gcov.html#240">_ZNK2AH10ArraySliceIiLm5ELb0ELb0EEixEm</a></td>
               <td class="coverFnHi">110</td>
             </tr>
     <tr>
+              <td class="coverFn"><a href="Array.hpp.gcov.html#65">_ZNK2AH5ArrayIhLm3EEixEm</a></td>
+              <td class="coverFnHi">114</td>
+            </tr>
+    <tr>
               <td class="coverFn"><a href="Array.hpp.gcov.html#65">_ZNK2AH5ArrayIiLm5EEixEm</a></td>
               <td class="coverFnHi">199</td>
->>>>>>> c8d7535e
             </tr>
   </table>
   <br>
