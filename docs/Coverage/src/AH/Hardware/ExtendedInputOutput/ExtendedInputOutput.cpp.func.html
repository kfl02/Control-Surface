--- conflicted
+++ resolved
@@ -4,11 +4,7 @@
 
 <head>
   <meta http-equiv="Content-Type" content="text/html; charset=UTF-8">
-<<<<<<< HEAD
-  <title>LCOV - 80ba08a3895ece11ffdc0615e2a6f53de411ae19 - src/AH/Hardware/ExtendedInputOutput/ExtendedInputOutput.cpp - functions</title>
-=======
-  <title>LCOV - 62f9b31690cd326528909dc900cfda9ba79bd101 - src/AH/Hardware/ExtendedInputOutput/ExtendedInputOutput.cpp - functions</title>
->>>>>>> c8d7535e
+  <title>LCOV - d0de365697a9d6a8331c32c0388c9e38aa541a32 - src/AH/Hardware/ExtendedInputOutput/ExtendedInputOutput.cpp - functions</title>
   <link rel="stylesheet" type="text/css" href="../../../../gcov.css">
 </head>
 
@@ -32,11 +28,7 @@
           </tr>
           <tr>
             <td class="headerItem">Test:</td>
-<<<<<<< HEAD
-            <td class="headerValue">80ba08a3895ece11ffdc0615e2a6f53de411ae19</td>
-=======
-            <td class="headerValue">62f9b31690cd326528909dc900cfda9ba79bd101</td>
->>>>>>> c8d7535e
+            <td class="headerValue">d0de365697a9d6a8331c32c0388c9e38aa541a32</td>
             <td></td>
             <td class="headerItem">Lines:</td>
             <td class="headerCovTableEntry">62</td>
@@ -45,11 +37,7 @@
           </tr>
           <tr>
             <td class="headerItem">Date:</td>
-<<<<<<< HEAD
-            <td class="headerValue">2019-11-21 23:16:59</td>
-=======
-            <td class="headerValue">2019-11-27 22:46:21</td>
->>>>>>> c8d7535e
+            <td class="headerValue">2019-11-28 01:24:59</td>
             <td></td>
             <td class="headerItem">Functions:</td>
             <td class="headerCovTableEntry">16</td>
@@ -85,23 +73,18 @@
             </tr>
     <tr>
               <td class="coverFn"><a href="ExtendedInputOutput.cpp.gcov.html#84">_ZN2AH5ExtIO10analogReadEt</a></td>
-              <td class="coverFnHi">30</td>
+              <td class="coverFnHi">48</td>
             </tr>
     <tr>
-              <td class="coverFn"><a href="ExtendedInputOutput.cpp.gcov.html#105">_ZN2AH5ExtIO11analogWriteEii</a></td>
+              <td class="coverFn"><a href="ExtendedInputOutput.cpp.gcov.html#107">_ZN2AH5ExtIO11analogWriteEii</a></td>
               <td class="coverFnHi">5</td>
             </tr>
     <tr>
-<<<<<<< HEAD
-              <td class="coverFn"><a href="ExtendedInputOutput.cpp.gcov.html#82">_ZN2AH5ExtIO10analogReadEt</a></td>
-              <td class="coverFnHi">39</td>
-=======
-              <td class="coverFn"><a href="ExtendedInputOutput.cpp.gcov.html#104">_ZN2AH5ExtIO11analogWriteEit</a></td>
+              <td class="coverFn"><a href="ExtendedInputOutput.cpp.gcov.html#106">_ZN2AH5ExtIO11analogWriteEit</a></td>
               <td class="coverFnHi">2</td>
->>>>>>> c8d7535e
             </tr>
     <tr>
-              <td class="coverFn"><a href="ExtendedInputOutput.cpp.gcov.html#106">_ZN2AH5ExtIO11analogWriteEti</a></td>
+              <td class="coverFn"><a href="ExtendedInputOutput.cpp.gcov.html#108">_ZN2AH5ExtIO11analogWriteEti</a></td>
               <td class="coverFnHi">4</td>
             </tr>
     <tr>
@@ -113,26 +96,16 @@
               <td class="coverFnHi">5</td>
             </tr>
     <tr>
-<<<<<<< HEAD
-              <td class="coverFn"><a href="ExtendedInputOutput.cpp.gcov.html#54">_ZN2AH5ExtIO11digitalReadEt</a></td>
-              <td class="coverFnHi">263</td>
-=======
               <td class="coverFn"><a href="ExtendedInputOutput.cpp.gcov.html#56">_ZN2AH5ExtIO11digitalReadEt</a></td>
-              <td class="coverFnHi">97</td>
->>>>>>> c8d7535e
+              <td class="coverFnHi">308</td>
             </tr>
     <tr>
               <td class="coverFn"><a href="ExtendedInputOutput.cpp.gcov.html#54">_ZN2AH5ExtIO12digitalWriteEih</a></td>
               <td class="coverFnHi">5</td>
             </tr>
     <tr>
-<<<<<<< HEAD
-              <td class="coverFn"><a href="ExtendedInputOutput.cpp.gcov.html#43">_ZN2AH5ExtIO12digitalWriteEth</a></td>
-              <td class="coverFnHi">70</td>
-=======
               <td class="coverFn"><a href="ExtendedInputOutput.cpp.gcov.html#45">_ZN2AH5ExtIO12digitalWriteEth</a></td>
-              <td class="coverFnHi">152</td>
->>>>>>> c8d7535e
+              <td class="coverFnHi">175</td>
             </tr>
     <tr>
               <td class="coverFn"><a href="ExtendedInputOutput.cpp.gcov.html#15">_ZN2AH5ExtIO17getIOElementOfPinEt</a></td>
@@ -147,13 +120,8 @@
               <td class="coverFnHi">5</td>
             </tr>
     <tr>
-<<<<<<< HEAD
-              <td class="coverFn"><a href="ExtendedInputOutput.cpp.gcov.html#32">_ZN2AH5ExtIO7pinModeEth</a></td>
-              <td class="coverFnHi">162</td>
-=======
               <td class="coverFn"><a href="ExtendedInputOutput.cpp.gcov.html#34">_ZN2AH5ExtIO7pinModeEth</a></td>
-              <td class="coverFnHi">53</td>
->>>>>>> c8d7535e
+              <td class="coverFnHi">177</td>
             </tr>
     <tr>
               <td class="coverFn"><a href="ExtendedInputOutput.cpp.gcov.html#80">_ZN2AH5ExtIO8shiftOutEiihh</a></td>
