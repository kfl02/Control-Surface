--- conflicted
+++ resolved
@@ -4,11 +4,7 @@
 
 <head>
   <meta http-equiv="Content-Type" content="text/html; charset=UTF-8">
-<<<<<<< HEAD
-  <title>LCOV - f5c00d6a3c9802ff84e3af70ff3ef03d38fdfafb - src/AH/PrintStream/PrintStream.hpp</title>
-=======
-  <title>LCOV - 8898584394ed5737b62f4dc6797e24620e88dce7 - src/AH/PrintStream/PrintStream.hpp</title>
->>>>>>> 685d17f4
+  <title>LCOV - afdb9050a563b1a3a5660aa5dc357795af8eafc0 - src/AH/PrintStream/PrintStream.hpp</title>
   <link rel="stylesheet" type="text/css" href="../../../gcov.css">
 </head>
 
@@ -32,11 +28,7 @@
           </tr>
           <tr>
             <td class="headerItem">Test:</td>
-<<<<<<< HEAD
-            <td class="headerValue">f5c00d6a3c9802ff84e3af70ff3ef03d38fdfafb</td>
-=======
-            <td class="headerValue">8898584394ed5737b62f4dc6797e24620e88dce7</td>
->>>>>>> 685d17f4
+            <td class="headerValue">afdb9050a563b1a3a5660aa5dc357795af8eafc0</td>
             <td></td>
             <td class="headerItem">Lines:</td>
             <td class="headerCovTableEntry">4</td>
@@ -45,11 +37,7 @@
           </tr>
           <tr>
             <td class="headerItem">Date:</td>
-<<<<<<< HEAD
-            <td class="headerValue">2019-11-16 00:40:42</td>
-=======
-            <td class="headerValue">2019-11-18 18:53:05</td>
->>>>>>> 685d17f4
+            <td class="headerValue">2019-11-19 03:49:44</td>
             <td></td>
             <td class="headerItem">Functions:</td>
             <td class="headerCovTableEntry">2</td>
