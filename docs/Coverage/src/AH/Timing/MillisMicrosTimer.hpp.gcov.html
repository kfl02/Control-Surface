--- conflicted
+++ resolved
@@ -4,11 +4,7 @@
 
 <head>
   <meta http-equiv="Content-Type" content="text/html; charset=UTF-8">
-<<<<<<< HEAD
-  <title>LCOV - 80ba08a3895ece11ffdc0615e2a6f53de411ae19 - src/AH/Timing/MillisMicrosTimer.hpp</title>
-=======
-  <title>LCOV - 62f9b31690cd326528909dc900cfda9ba79bd101 - src/AH/Timing/MillisMicrosTimer.hpp</title>
->>>>>>> c8d7535e
+  <title>LCOV - d0de365697a9d6a8331c32c0388c9e38aa541a32 - src/AH/Timing/MillisMicrosTimer.hpp</title>
   <link rel="stylesheet" type="text/css" href="../../../gcov.css">
 </head>
 
@@ -32,11 +28,7 @@
           </tr>
           <tr>
             <td class="headerItem">Test:</td>
-<<<<<<< HEAD
-            <td class="headerValue">80ba08a3895ece11ffdc0615e2a6f53de411ae19</td>
-=======
-            <td class="headerValue">62f9b31690cd326528909dc900cfda9ba79bd101</td>
->>>>>>> c8d7535e
+            <td class="headerValue">d0de365697a9d6a8331c32c0388c9e38aa541a32</td>
             <td></td>
             <td class="headerItem">Lines:</td>
             <td class="headerCovTableEntry">11</td>
@@ -45,11 +37,7 @@
           </tr>
           <tr>
             <td class="headerItem">Date:</td>
-<<<<<<< HEAD
-            <td class="headerValue">2019-11-21 23:16:59</td>
-=======
-            <td class="headerValue">2019-11-27 22:46:21</td>
->>>>>>> c8d7535e
+            <td class="headerValue">2019-11-28 01:24:59</td>
             <td></td>
             <td class="headerItem">Functions:</td>
             <td class="headerCovTableEntry">6</td>
@@ -93,48 +81,6 @@
 <a name="11"><span class="lineNum">      11 </span>            : </a>
 <a name="12"><span class="lineNum">      12 </span>            : BEGIN_AH_NAMESPACE</a>
 <a name="13"><span class="lineNum">      13 </span>            : </a>
-<<<<<<< HEAD
-<a name="14"><span class="lineNum">      14 </span>            : /**</a>
-<a name="15"><span class="lineNum">      15 </span>            :  * @brief   A class for easily managing timed events. A wrapper for &quot;Blink </a>
-<a name="16"><span class="lineNum">      16 </span>            :  *          Without Delay&quot;.</a>
-<a name="17"><span class="lineNum">      17 </span>            :  * </a>
-<a name="18"><span class="lineNum">      18 </span>            :  * @tparam time</a>
-<a name="19"><span class="lineNum">      19 </span>            :  *         The time function to use.</a>
-<a name="20"><span class="lineNum">      20 </span>            :  */</a>
-<a name="21"><span class="lineNum">      21 </span>            : template &lt;timefunction time = micros&gt;</a>
-<a name="22"><span class="lineNum">      22 </span>            : class Timer {</a>
-<a name="23"><span class="lineNum">      23 </span>            :   public:</a>
-<a name="24"><span class="lineNum">      24 </span>            :     /**</a>
-<a name="25"><span class="lineNum">      25 </span>            :      * @brief   Constructor.</a>
-<a name="26"><span class="lineNum">      26 </span>            :      * @param   interval</a>
-<a name="27"><span class="lineNum">      27 </span>            :      *          The interval between two events.</a>
-<a name="28"><span class="lineNum">      28 </span>            :      */</a>
-<a name="29"><span class="lineNum">      29 </span><span class="lineCov">          6 :     Timer(unsigned long interval) : interval(interval) {</span></a>
-<a name="30"><span class="lineNum">      30 </span>            : #ifdef ARDUINO</a>
-<a name="31"><span class="lineNum">      31 </span>            :         begin();</a>
-<a name="32"><span class="lineNum">      32 </span>            : #endif</a>
-<a name="33"><span class="lineNum">      33 </span><span class="lineCov">          6 :     }</span></a>
-<a name="34"><span class="lineNum">      34 </span>            :     /// Initialize the timer.</a>
-<a name="35"><span class="lineNum">      35 </span><span class="lineCov">          2 :     void begin() { previous = time() - interval; }</span></a>
-<a name="36"><span class="lineNum">      36 </span>            :     /// Update the timer and return true if the event should fire.</a>
-<a name="37"><span class="lineNum">      37 </span><span class="lineCov">         20 :     explicit operator bool() {</span></a>
-<a name="38"><span class="lineNum">      38 </span><span class="lineCov">         20 :         auto now = time();</span></a>
-<a name="39"><span class="lineNum">      39 </span><span class="lineCov">         20 :         if (now - previous &gt;= interval) {</span></a>
-<a name="40"><span class="lineNum">      40 </span><span class="lineCov">          8 :             previous += interval;</span></a>
-<a name="41"><span class="lineNum">      41 </span><span class="lineCov">          8 :             return true;</span></a>
-<a name="42"><span class="lineNum">      42 </span>            :         }</a>
-<a name="43"><span class="lineNum">      43 </span><span class="lineCov">         12 :         return false;</span></a>
-<a name="44"><span class="lineNum">      44 </span><span class="lineCov">         20 :     }</span></a>
-<a name="45"><span class="lineNum">      45 </span>            : </a>
-<a name="46"><span class="lineNum">      46 </span>            :   private:</a>
-<a name="47"><span class="lineNum">      47 </span>            :     const unsigned long interval;</a>
-<a name="48"><span class="lineNum">      48 </span><span class="lineCov">          6 :     unsigned long previous = 0;</span></a>
-<a name="49"><span class="lineNum">      49 </span>            : };</a>
-<a name="50"><span class="lineNum">      50 </span>            : </a>
-<a name="51"><span class="lineNum">      51 </span>            : /// @}</a>
-<a name="52"><span class="lineNum">      52 </span>            : </a>
-<a name="53"><span class="lineNum">      53 </span>            : END_AH_NAMESPACE</a>
-=======
 <a name="14"><span class="lineNum">      14 </span>            : /// A function type that returns a time value.</a>
 <a name="15"><span class="lineNum">      15 </span>            : using timefunction = unsigned long (*)();</a>
 <a name="16"><span class="lineNum">      16 </span>            : </a>
@@ -156,11 +102,11 @@
 <a name="32"><span class="lineNum">      32 </span>            :      * @param   interval</a>
 <a name="33"><span class="lineNum">      33 </span>            :      *          The interval between two events.</a>
 <a name="34"><span class="lineNum">      34 </span>            :      */</a>
-<a name="35"><span class="lineNum">      35 </span><span class="lineCov">          2 :     Timer(unsigned long interval) : interval(interval) {</span></a>
+<a name="35"><span class="lineNum">      35 </span><span class="lineCov">          4 :     Timer(unsigned long interval) : interval(interval) {</span></a>
 <a name="36"><span class="lineNum">      36 </span>            : #ifdef ARDUINO</a>
 <a name="37"><span class="lineNum">      37 </span>            :         begin();</a>
 <a name="38"><span class="lineNum">      38 </span>            : #endif</a>
-<a name="39"><span class="lineNum">      39 </span><span class="lineCov">          2 :     }</span></a>
+<a name="39"><span class="lineNum">      39 </span><span class="lineCov">          4 :     }</span></a>
 <a name="40"><span class="lineNum">      40 </span>            :     /// Initialize the timer.</a>
 <a name="41"><span class="lineNum">      41 </span><span class="lineCov">          2 :     void begin() { previous = time() - interval; }</span></a>
 <a name="42"><span class="lineNum">      42 </span>            :     /// Update the timer and return true if the event should fire.</a>
@@ -175,7 +121,7 @@
 <a name="51"><span class="lineNum">      51 </span>            : </a>
 <a name="52"><span class="lineNum">      52 </span>            :   private:</a>
 <a name="53"><span class="lineNum">      53 </span>            :     const unsigned long interval;</a>
-<a name="54"><span class="lineNum">      54 </span><span class="lineCov">          2 :     unsigned long previous = 0;</span></a>
+<a name="54"><span class="lineNum">      54 </span><span class="lineCov">          4 :     unsigned long previous = 0;</span></a>
 <a name="55"><span class="lineNum">      55 </span>            : };</a>
 <a name="56"><span class="lineNum">      56 </span>            : </a>
 <a name="57"><span class="lineNum">      57 </span>            : /// @}</a>
@@ -183,7 +129,6 @@
 <a name="59"><span class="lineNum">      59 </span>            : END_AH_NAMESPACE</a>
 <a name="60"><span class="lineNum">      60 </span>            : </a>
 <a name="61"><span class="lineNum">      61 </span>            : AH_DIAGNOSTIC_POP()</a>
->>>>>>> c8d7535e
 </pre>
       </td>
     </tr>
