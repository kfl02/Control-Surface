<!DOCTYPE html PUBLIC "-//W3C//DTD XHTML 1.0 Transitional//EN" "https://www.w3.org/TR/xhtml1/DTD/xhtml1-transitional.dtd">
<html xmlns="http://www.w3.org/1999/xhtml">
<head>
<meta http-equiv="Content-Type" content="text/xhtml;charset=UTF-8"/>
<meta http-equiv="X-UA-Compatible" content="IE=9"/>
<meta name="generator" content="Doxygen 1.8.16"/>
<meta name="viewport" content="width=device-width, initial-scale=1"/>
<title>Control Surface: 1.SPI-Blink.ino</title>
<link href="../../tabs.css" rel="stylesheet" type="text/css"/>
<script type="text/javascript" src="../../jquery.js"></script>
<script type="text/javascript" src="../../dynsections.js"></script>
<link href="../../search/search.css" rel="stylesheet" type="text/css"/>
<script type="text/javascript" src="../../search/searchdata.js"></script>
<script type="text/javascript" src="../../search/search.js"></script>
<script type="text/x-mathjax-config">
  MathJax.Hub.Config({
    extensions: ["tex2jax.js"],
    jax: ["input/TeX","output/SVG"],
});
</script><script type="text/javascript" async="async" src="/MathJax/MathJax.js"></script>
<link href="../../doxygen.css" rel="stylesheet" type="text/css" />
<link href="../../custom_stylesheet.css" rel="stylesheet" type="text/css"/>
</head>
<body>
<div id="top"><!-- do not remove this div, it is closed by doxygen! -->
<div id="titlearea">
<table cellspacing="0" cellpadding="0">
 <tbody>
 <tr style="height: 56px;">
  <td id="projectalign" style="padding-left: 0.5em;">
   <div id="projectname">Control Surface
   &#160;<span id="projectnumber">1.0.0</span>
   </div>
   <div id="projectbrief">MIDI Control Surface library for Arduino</div>
  </td>
 </tr>
 </tbody>
</table>
</div>
<!-- end header part -->
<!-- Generated by Doxygen 1.8.16 -->
<script type="text/javascript">
/* @license magnet:?xt=urn:btih:cf05388f2679ee054f2beb29a391d25f4e673ac3&amp;dn=gpl-2.0.txt GPL-v2 */
var searchBox = new SearchBox("searchBox", "../../search",false,'Search');
/* @license-end */
</script>
<script type="text/javascript" src="../../menudata.js"></script>
<script type="text/javascript" src="../../menu.js"></script>
<script type="text/javascript">
/* @license magnet:?xt=urn:btih:cf05388f2679ee054f2beb29a391d25f4e673ac3&amp;dn=gpl-2.0.txt GPL-v2 */
$(function() {
  initMenu('../../',true,false,'search.php','Search');
  $(document).ready(function() { init_search(); });
});
/* @license-end */</script>
<div id="main-nav"></div>
</div><!-- top -->
<!-- window showing the filter options -->
<div id="MSearchSelectWindow"
     onmouseover="return searchBox.OnSearchSelectShow()"
     onmouseout="return searchBox.OnSearchSelectHide()"
     onkeydown="return searchBox.OnSearchSelectKey(event)">
</div>

<!-- iframe showing the search results (closed by default) -->
<div id="MSearchResultsWindow">
<iframe src="javascript:void(0)" frameborder="0" 
        name="MSearchResults" id="MSearchResults">
</iframe>
</div>

<div class="header">
  <div class="headertitle">
<div class="title">1.SPI-Blink.ino</div>  </div>
</div><!--header-->
<div class="contents">
<<<<<<< HEAD
<h1><a class="anchor" id="autotoc_md47"></a>
1.SPI-Blink</h1>
<p>This example demonstrates the use of shift registers as if they were just normal IO pins. The SPI interface is used because it's easy and fast.</p>
<dl class="section user"><dt>Boards:</dt><dd>AVR, AVR USB, Teensy 3.x, ESP32</dd></dl>
<h2><a class="anchor" id="autotoc_md48"></a>
=======
<h1><a class="anchor" id="autotoc_md15"></a>
1.SPI-Blink</h1>
<p>This example demonstrates the use of shift registers as if they were just normal IO pins. The SPI interface is used because it's easy and fast.</p>
<dl class="section user"><dt>Boards:</dt><dd>AVR, AVR USB, Teensy 3.x, ESP32</dd></dl>
<h2><a class="anchor" id="autotoc_md16"></a>
>>>>>>> 685d17f4
Connections</h2>
<ul>
<li>SS: 74HC595 ST_CP</li>
<li>MOSI: 74HC595 DS</li>
<li>SCK: 74HC595 SH_CP</li>
</ul>
<p>Connect an LED (and series resistor) between the first output of the shift register and ground.</p>
<p>Remember to connect the enable pin of the shift register to ground and the master reset pin to Vcc in order to enable it. <br  />
</p>
<<<<<<< HEAD
<h2><a class="anchor" id="autotoc_md49"></a>
=======
<h2><a class="anchor" id="autotoc_md17"></a>
>>>>>>> 685d17f4
Behavior</h2>
<p>This sketch will blink the LED once a second.</p>
<p>Written by PieterP, 2018-09-01 <a href="https://github.com/tttapa/Arduino-Helpers">https://github.com/tttapa/Arduino-Helpers</a></p>
<div class="fragment"><div class="line"><span class="comment">/**</span></div>
<div class="line"><span class="comment"> * This example demonstrates the use of shift registers as if they were just</span></div>
<div class="line"><span class="comment"> * normal IO pins. The SPI interface is used because it&#39;s easy and fast.</span></div>
<div class="line"><span class="comment"> * </span></div>
<div class="line"><span class="comment"> * @boards  AVR, AVR USB, Teensy 3.x, ESP32</span></div>
<div class="line"><span class="comment"> * </span></div>
<div class="line"><span class="comment"> * Connections</span></div>
<div class="line"><span class="comment"> * -----------</span></div>
<div class="line"><span class="comment"> * </span></div>
<div class="line"><span class="comment"> *   - SS:   74HC595 ST_CP</span></div>
<div class="line"><span class="comment"> *   - MOSI: 74HC595 DS</span></div>
<div class="line"><span class="comment"> *   - SCK:  74HC595 SH_CP</span></div>
<div class="line"><span class="comment"> * </span></div>
<div class="line"><span class="comment"> * Connect an LED (and series resistor) between the first output of the</span></div>
<div class="line"><span class="comment"> * shift register and ground.</span></div>
<div class="line"><span class="comment"> * </span></div>
<div class="line"><span class="comment"> * Remember to connect the enable pin of the shift register to ground and the </span></div>
<div class="line"><span class="comment"> * master reset pin to Vcc in order to enable it.  </span></div>
<div class="line"><span class="comment"> * </span></div>
<div class="line"><span class="comment"> * Behavior</span></div>
<div class="line"><span class="comment"> * --------</span></div>
<div class="line"><span class="comment"> * </span></div>
<div class="line"><span class="comment"> * This sketch will blink the LED once a second.</span></div>
<div class="line"><span class="comment"> * </span></div>
<div class="line"><span class="comment"> * Written by PieterP, 2018-09-01</span></div>
<div class="line"><span class="comment"> * https://github.com/tttapa/Arduino-Helpers</span></div>
<div class="line"><span class="comment"> */</span></div>
<div class="line"> </div>
<div class="line"><span class="preprocessor">#include &lt;<a class="code" href="../../dc/de6/Arduino__Helpers_8h.html">Arduino_Helpers.h</a>&gt;</span> <span class="comment">// Include the Arduino Helpers library.</span></div>
<div class="line"><span class="preprocessor">#include &lt;<a class="code" href="../../d7/d88/SPIShiftRegisterOut_8hpp.html">AH/Hardware/ExtendedInputOutput/SPIShiftRegisterOut.hpp</a>&gt;</span></div>
<div class="line"> </div>
<div class="line"><span class="keyword">using namespace </span>ExtIO; <span class="comment">// Bring the ExtIO pin functions into your sketch</span></div>
<div class="line"> </div>
<div class="line"><span class="comment">// Instantiate a shift register with the SPI slave select pin as latch pin, most</span></div>
<div class="line"><span class="comment">// significant bit first, and a total of 8 outputs.</span></div>
<div class="line">SPIShiftRegisterOut&lt;8&gt; sreg = {SS, MSBFIRST};</div>
<div class="line"> </div>
<div class="line"><span class="keyword">const</span> <a name="a0"></a><a class="code" href="../../dc/d69/namespaceAH.html#a5674c973801a7f18514a073503f6f479">pin_t</a> ledPin = sreg.pin(0); <span class="comment">// first pin of the shift register</span></div>
<div class="line"> </div>
<div class="line"><span class="keywordtype">void</span> setup() {</div>
<div class="line">  sreg.begin();            <span class="comment">// Initialize the shift registers</span></div>
<div class="line">  <a name="a1"></a><a class="code" href="../../d7/d22/namespaceAH_1_1ExtIO.html#a575fa42168c3cd1393bf132fc7e776e6">pinMode</a>(ledPin, <a name="a2"></a><a class="code" href="../../dd/ddf/ExtendedInputOutput_8hpp.html#afe385e49d42243d0f7eee016aee5d7b9">OUTPUT</a>); <span class="comment">// You don&#39;t even need this line, since</span></div>
<div class="line">                           <span class="comment">// shift registers are always outputs</span></div>
<div class="line">}</div>
<div class="line"> </div>
<div class="line"><span class="keywordtype">void</span> loop() {</div>
<div class="line">  <span class="comment">// Toggle the state of the LED every 1/2 second</span></div>
<div class="line">  <a name="a3"></a><a class="code" href="../../d7/d22/namespaceAH_1_1ExtIO.html#a5dfd4944a17db4ba1b028af54104ede9">digitalWrite</a>(ledPin, <a name="a4"></a><a class="code" href="../../dd/ddf/ExtendedInputOutput_8hpp.html#acecd29798f132930ae1bfbe527f41e8d">HIGH</a>);</div>
<div class="line">  delay(500);</div>
<div class="line">  <a class="code" href="../../d7/d22/namespaceAH_1_1ExtIO.html#a5dfd4944a17db4ba1b028af54104ede9">digitalWrite</a>(ledPin, <a name="a5"></a><a class="code" href="../../dd/ddf/ExtendedInputOutput_8hpp.html#a948017cfe0ff222ceee310d1db10173d">LOW</a>);</div>
<div class="line">  delay(500);</div>
<div class="line">}</div>
</div><!-- fragment --> </div><!-- contents -->
<div class="ttc" id="aSPIShiftRegisterOut_8hpp_html"><div class="ttname"><a href="../../d7/d88/SPIShiftRegisterOut_8hpp.html">SPIShiftRegisterOut.hpp</a></div></div>
<div class="ttc" id="anamespaceAH_1_1ExtIO_html_a575fa42168c3cd1393bf132fc7e776e6"><div class="ttname"><a href="../../d7/d22/namespaceAH_1_1ExtIO.html#a575fa42168c3cd1393bf132fc7e776e6">AH::ExtIO::pinMode</a></div><div class="ttdeci">void pinMode(pin_t pin, uint8_t mode)</div><div class="ttdoc">An ExtIO version of the Arduino function.</div><div class="ttdef"><b>Definition:</b> <a href="../../d6/d3c/ExtendedInputOutput_8cpp_source.html#l00034">ExtendedInputOutput.cpp:34</a></div></div>
<div class="ttc" id="aExtendedInputOutput_8hpp_html_acecd29798f132930ae1bfbe527f41e8d"><div class="ttname"><a href="../../dd/ddf/ExtendedInputOutput_8hpp.html#acecd29798f132930ae1bfbe527f41e8d">HIGH</a></div><div class="ttdeci">const uint8_t HIGH</div><div class="ttdef"><b>Definition:</b> <a href="../../dd/ddf/ExtendedInputOutput_8hpp_source.html#l00034">ExtendedInputOutput.hpp:34</a></div></div>
<div class="ttc" id="aExtendedInputOutput_8hpp_html_a948017cfe0ff222ceee310d1db10173d"><div class="ttname"><a href="../../dd/ddf/ExtendedInputOutput_8hpp.html#a948017cfe0ff222ceee310d1db10173d">LOW</a></div><div class="ttdeci">const uint8_t LOW</div><div class="ttdef"><b>Definition:</b> <a href="../../dd/ddf/ExtendedInputOutput_8hpp_source.html#l00035">ExtendedInputOutput.hpp:35</a></div></div>
<div class="ttc" id="anamespaceAH_html_a5674c973801a7f18514a073503f6f479"><div class="ttname"><a href="../../dc/d69/namespaceAH.html#a5674c973801a7f18514a073503f6f479">AH::pin_t</a></div><div class="ttdeci">uint16_t pin_t</div><div class="ttdoc">The type for Arduino pins (and ExtendedIOElement pins).</div><div class="ttdef"><b>Definition:</b> <a href="../../d4/d35/Hardware-Types_8hpp_source.html#l00014">Hardware-Types.hpp:14</a></div></div>
<div class="ttc" id="aArduino__Helpers_8h_html"><div class="ttname"><a href="../../dc/de6/Arduino__Helpers_8h.html">Arduino_Helpers.h</a></div><div class="ttdoc">Dummy header file for Arduino builder. You have to add this file first, so the other headers are in t...</div></div>
<div class="ttc" id="aExtendedInputOutput_8hpp_html_afe385e49d42243d0f7eee016aee5d7b9"><div class="ttname"><a href="../../dd/ddf/ExtendedInputOutput_8hpp.html#afe385e49d42243d0f7eee016aee5d7b9">OUTPUT</a></div><div class="ttdeci">const uint8_t OUTPUT</div><div class="ttdef"><b>Definition:</b> <a href="../../dd/ddf/ExtendedInputOutput_8hpp_source.html#l00038">ExtendedInputOutput.hpp:38</a></div></div>
<div class="ttc" id="anamespaceAH_1_1ExtIO_html_a5dfd4944a17db4ba1b028af54104ede9"><div class="ttname"><a href="../../d7/d22/namespaceAH_1_1ExtIO.html#a5dfd4944a17db4ba1b028af54104ede9">AH::ExtIO::digitalWrite</a></div><div class="ttdeci">void digitalWrite(pin_t pin, uint8_t val)</div><div class="ttdoc">An ExtIO version of the Arduino function.</div><div class="ttdef"><b>Definition:</b> <a href="../../d6/d3c/ExtendedInputOutput_8cpp_source.html#l00045">ExtendedInputOutput.cpp:45</a></div></div>
<!-- start footer part -->
<hr class="footer"/><address class="footer"><small>
Generated by &#160;<a href="http://www.doxygen.org/index.html">
<img class="footer" src="../../doxygen.png" alt="doxygen"/>
</a> 1.8.16
</small></address>
</body>
</html><|MERGE_RESOLUTION|>--- conflicted
+++ resolved
@@ -74,19 +74,11 @@
 <div class="title">1.SPI-Blink.ino</div>  </div>
 </div><!--header-->
 <div class="contents">
-<<<<<<< HEAD
-<h1><a class="anchor" id="autotoc_md47"></a>
+<h1><a class="anchor" id="autotoc_md48"></a>
 1.SPI-Blink</h1>
 <p>This example demonstrates the use of shift registers as if they were just normal IO pins. The SPI interface is used because it's easy and fast.</p>
 <dl class="section user"><dt>Boards:</dt><dd>AVR, AVR USB, Teensy 3.x, ESP32</dd></dl>
-<h2><a class="anchor" id="autotoc_md48"></a>
-=======
-<h1><a class="anchor" id="autotoc_md15"></a>
-1.SPI-Blink</h1>
-<p>This example demonstrates the use of shift registers as if they were just normal IO pins. The SPI interface is used because it's easy and fast.</p>
-<dl class="section user"><dt>Boards:</dt><dd>AVR, AVR USB, Teensy 3.x, ESP32</dd></dl>
-<h2><a class="anchor" id="autotoc_md16"></a>
->>>>>>> 685d17f4
+<h2><a class="anchor" id="autotoc_md49"></a>
 Connections</h2>
 <ul>
 <li>SS: 74HC595 ST_CP</li>
@@ -96,11 +88,7 @@
 <p>Connect an LED (and series resistor) between the first output of the shift register and ground.</p>
 <p>Remember to connect the enable pin of the shift register to ground and the master reset pin to Vcc in order to enable it. <br  />
 </p>
-<<<<<<< HEAD
-<h2><a class="anchor" id="autotoc_md49"></a>
-=======
-<h2><a class="anchor" id="autotoc_md17"></a>
->>>>>>> 685d17f4
+<h2><a class="anchor" id="autotoc_md50"></a>
 Behavior</h2>
 <p>This sketch will blink the LED once a second.</p>
 <p>Written by PieterP, 2018-09-01 <a href="https://github.com/tttapa/Arduino-Helpers">https://github.com/tttapa/Arduino-Helpers</a></p>
